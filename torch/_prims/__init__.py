import torch
from torch import Tensor, _TypedStorage

import torch._prims.utils as utils
from torch._prims.utils import (
    TensorLike,
    TensorLikeType,
    TensorMeta,
    ShapeType,
    getnvFuserDtype,
    DimsType,
    DimsSequenceType,
    StrideType,
    Number,
    NumberType,
)
from torch.overrides import has_torch_function, handle_torch_function
import torch.library
from torch.utils._pytree import tree_map

from typing import Sequence, Optional, Union, Callable, List, Tuple, Any, Type
from functools import reduce, partial
from enum import Enum
import operator
import math

prim = torch.library.Library("prims", "DEF")
prim_impl = torch.library.Library("prims", "IMPL", "CompositeExplicitAutograd")
prim_meta_impl = torch.library.Library("prims", "IMPL", "Meta")

# Experimental module containing prototype "primitive" operations.

__all__ = [
    #
    # Common datastructures and helpers
    #
    "RETURN_TYPE",
    #
    # Elementwise unary prims
    #
    "abs",
    "acos",
    "acosh",
    "asin",
    "atan",
    "cos",
    "cosh",
    "bessel_i0",
    "bessel_i0e",
    "bessel_i1",
    "bessel_i1e",
    "bitwise_not",
    "cbrt",
    "ceil",
    "digamma",
    "erf",
    "erf_inv",
    "erfc",
    "exp",
    "expm1",
    "exp2",
    "fill",
    "floor",
    "isfinite",
    "is_infinite",
    "lgamma",
    "log",
    "log1p",
    "log2",
    "log10",
    "neg",
    "reciprocal",
    "round",
    "sign",
    "signbit",
    "sin",
    "sinh",
    "sqrt",
    "square",
    "tan",
    "tanh",
    #
    # Elementwise binary prims
    #
    "add",
    "atan2",
    "bitwise_and",
    "bitwise_or",
    "bitwise_xor",
    # 'complex',  # needs custom meta
    "div",
    "eq",
    "fmax",
    "fmin",
    "fmod",
    "ge",
    "gt",
    "igamma",
    "igammac",
    "le",
    "lt",
    "maximum",
    "minimum",
    "mul",
    "ne",
    "nextafter",
    "pow",
    "rsqrt",
    "shift_left",
    "shift_right_arithmetic",
    "shift_right_logical",  # not implemented
    "sub",
    "zeta",
    #
    # View prims
    #
    "as_strided",
    "broadcast_in_dim",
    "collapse_view",
    "expand_dims",
    "slice",
    "slice_in_dim",  # implemented using slice -- make this a ref?
    "split_dim",
    "squeeze",
    "transpose",
    "view_of",
    #
    # Shape prims
    #
    "collapse",
    "cat",
    "reshape",
    "rev",
    #
    # Conditional prims
    #
    "where",
    #
    # Data conversion and movement prims
    #
    "clone",
    "convert_element_type",
    "device_put",
    "item",
    "maximum_value",
    "minimum_value",
    "to_dtype",
    #
    # Inplace prims
    #
    "copy_to",
    "resize",
    # "_set",  # Commented out, see note below
    #
    # Reduction prims
    #
    "amax",
    "amin",
    "prod",
    "sum",
    "var",
    #
    # Tensor Creation Prims
    #
    "empty_strided",
    #
    # Randomness Prims
    #
    "uniform",
]

#
# Common datastructures and helpers
#

# Describes the return type of the primitive:
#
#   - NEW, a new tensor is created
#   - VIEW, a view of an input tensor is returned
#   - INPLACE, one or more input tensors is modified
#
# these descriptors are mututally exclusive and exhaustive.
class RETURN_TYPE(Enum):
    NEW = (0,)
    VIEW = (1,)
    INPLACE = (2,)


def _wrap_tensor_meta(f):
    def wrap(t):
        if isinstance(t, torch.Tensor):
            return TensorMeta(t)
        else:
            return t

    def unwrap(t):
        # TODO: doesn't setup aliasing relation on views correctly
        if isinstance(t, TensorMeta):
            return torch.empty_strided(
                t.shape, t.stride(), dtype=t.dtype, device="meta"
            )
        else:
            return t

    def wrapper(*args, **kwargs):
        wrapped_args = tree_map(wrap, args)
        wrapped_kwargs = tree_map(wrap, kwargs)
        return tree_map(unwrap, f(*wrapped_args, **wrapped_kwargs))

    return wrapper


def _make_prim(
    *,
    schema: str,
    return_type: RETURN_TYPE,
    meta: Callable,
    impl_aten: Callable,
    impl_nvfuser: Optional[Callable] = None,
    doc: str,
):
    """
    Creates a primitive operation.

    """

    prim.define(schema)

    def _prim_impl(*args, **kwargs):
        # always run the meta function because aten implementation will
        # typically accept more inputs (e.g., it will do promotion and
        # broadcasting) which we want to reject
        meta(*args, **kwargs)
        return impl_aten(*args, **kwargs)

    name = schema.split("(")[0]
    prim_impl.impl(name, _prim_impl)
    prim_meta_impl.impl(name, _wrap_tensor_meta(meta))

    _prim = getattr(torch.ops.prims, name).default

    _prim.__doc__ = doc
    _prim.meta = meta  # type: ignore[attr-defined]
    _prim.impl_nvfuser = impl_nvfuser  # type: ignore[attr-defined]
    _prim.return_type = return_type  # type: ignore[attr-defined]

    return _prim


class ELEMENTWISE_PRIM_TYPE_PROMOTION_KIND(Enum):
    DEFAULT = (0,)
    ALWAYS_BOOL = (2,)
    COMPLEX_TO_FLOAT = (3,)


# TODO: implement dtype validation here, too, or on the corresponding refs
def _elementwise_meta(
    *args,
    type_promotion: ELEMENTWISE_PRIM_TYPE_PROMOTION_KIND,
    args_with_fixed_dtypes: Tuple[TensorLikeType, ...] = None,
) -> TensorMeta:
    """
    Meta function for elementwise operations that produce outputs in the same dtype
    as their inputs.

    Stride logic is currently incorrect.
    """

    assert len(args) > 0

    utils.check_same_dtype(*args)

    args_ = list(args)
    if args_with_fixed_dtypes is not None:
        args_.extend(args_with_fixed_dtypes)

    utils.check_same_device(*args_, allow_cpu_scalar_tensors=True)
    utils.check_same_shape(*args_, allow_cpu_scalar_tensors=True)

    strides = utils.compute_elementwise_output_strides(*args_)
    shape = utils.extract_shape(*args_, allow_cpu_scalar_tensors=True)

    # Acquires the dtype
    dtype = None
    scalar_type = None
    for arg in args:
        if isinstance(arg, TensorLike):
            if not utils.is_cpu_scalar_tensor(arg):
                dtype = arg.dtype
                break
            else:
                dtype = arg.dtype
        elif isinstance(arg, Number):
            scalar_type = type(arg)

    # Acquires the device (if it exists) or number
    device = None
    number = None
    for arg in args_:
        if isinstance(arg, TensorLike):
            device = arg.device
            break

        elif isinstance(arg, Number):
            if number is None:
                number = arg

    # NOTE: type promotion behavior here is mostly hidden from tests because
    # references will typically handle the type promotion properly even if this doesn't
    # (but getting it wrong will cause too many casts to be inserted in traces!)
    if device is not None:
        assert dtype is not None
        if type_promotion == ELEMENTWISE_PRIM_TYPE_PROMOTION_KIND.DEFAULT:
            dtype = dtype
        elif type_promotion == ELEMENTWISE_PRIM_TYPE_PROMOTION_KIND.ALWAYS_BOOL:
            dtype = torch.bool
        elif type_promotion == ELEMENTWISE_PRIM_TYPE_PROMOTION_KIND.COMPLEX_TO_FLOAT:
            if utils.is_complex_dtype(dtype):
                dtype = utils.corresponding_real_dtype(dtype)
            else:
                dtype = dtype

        return TensorMeta(device=device, shape=shape, strides=strides, dtype=dtype)

    # Number case
    # NOTE: this case is not currently exercised
    # TODO: fix number type promotion (bool, complex->float)
    return TensorMeta(number)


def _make_elementwise_unary_prim(
    name: str, *, type_promotion: ELEMENTWISE_PRIM_TYPE_PROMOTION_KIND, **kwargs
):
    """
    Creates an elementwise unary prim.
    """

    return _make_prim(
        schema=f"{name}(Tensor self) -> Tensor",
        meta=partial(_elementwise_meta, type_promotion=type_promotion),
        return_type=RETURN_TYPE.NEW,
        **kwargs,
    )


def _make_elementwise_binary_prim(
    name: str, *, type_promotion: ELEMENTWISE_PRIM_TYPE_PROMOTION_KIND, **kwargs
):
    """
    Creates an elementwise binary prim.
    """

    return _make_prim(
        schema=f"{name}(Tensor self, Tensor other) -> Tensor",
        meta=partial(_elementwise_meta, type_promotion=type_promotion),
        return_type=RETURN_TYPE.NEW,
        **kwargs,
    )


def _not_impl(*args, **kwargs):
    raise NotImplementedError


#
# Elementwise unary operations
#


def _abs_nvfuser(fd: Any, a: TensorLikeType):
    return fd.Ops.abs(a)  # type: ignore[attr-defined]


abs = _make_elementwise_unary_prim(
    "abs",
    impl_aten=torch.abs,
    impl_nvfuser=_abs_nvfuser,
    doc="",
    type_promotion=ELEMENTWISE_PRIM_TYPE_PROMOTION_KIND.COMPLEX_TO_FLOAT,
)


def _acos_nvfuser(fd: Any, a: TensorLikeType):
    return fd.Ops.acos(a)  # type: ignore[attr-defined]


acos = _make_elementwise_unary_prim(
    "acos",
    impl_aten=torch.acos,
    impl_nvfuser=_acos_nvfuser,
    doc="",
    type_promotion=ELEMENTWISE_PRIM_TYPE_PROMOTION_KIND.DEFAULT,
)

acosh = _make_elementwise_unary_prim(
    "acosh",
    impl_aten=torch.acosh,
    doc="",
    type_promotion=ELEMENTWISE_PRIM_TYPE_PROMOTION_KIND.DEFAULT,
)


def _asin_nvfuser(fd: Any, a: TensorLikeType):
    return fd.Ops.asin(a)  # type: ignore[attr-defined]


asin = _make_elementwise_unary_prim(
    "asin",
    impl_aten=torch.asin,
    impl_nvfuser=_asin_nvfuser,
    doc="",
    type_promotion=ELEMENTWISE_PRIM_TYPE_PROMOTION_KIND.DEFAULT,
)


def _atan_nvfuser(fd: Any, a: TensorLikeType):
    return fd.Ops.atan(a)  # type: ignore[attr-defined]


atan = _make_elementwise_unary_prim(
    "atan",
    impl_aten=torch.atan,
    impl_nvfuser=_atan_nvfuser,
    doc="",
    type_promotion=ELEMENTWISE_PRIM_TYPE_PROMOTION_KIND.DEFAULT,
)


def _cos_nvfuser(fd: Any, a: TensorLikeType):
    return fd.Ops.cos(a)  # type: ignore[attr-defined]


cos = _make_elementwise_unary_prim(
    "cos",
    impl_aten=torch.cos,
    impl_nvfuser=_cos_nvfuser,
    doc="",
    type_promotion=ELEMENTWISE_PRIM_TYPE_PROMOTION_KIND.DEFAULT,
)


def _cosh_nvfuser(fd: Any, a: TensorLikeType):
    return fd.Ops.cosh(a)  # type: ignore[attr-defined]


cosh = _make_elementwise_unary_prim(
    "cosh",
    impl_aten=torch.cosh,
    impl_nvfuser=_cosh_nvfuser,
    doc="",
    type_promotion=ELEMENTWISE_PRIM_TYPE_PROMOTION_KIND.DEFAULT,
)

bessel_i0 = _make_elementwise_unary_prim(
    "bessel_i0",
    impl_aten=torch.i0,
    doc="",
    type_promotion=ELEMENTWISE_PRIM_TYPE_PROMOTION_KIND.DEFAULT,
)

bessel_i0e = _make_elementwise_unary_prim(
    "bessel_i0e",
    impl_aten=torch.special.i0e,
    doc="",
    type_promotion=ELEMENTWISE_PRIM_TYPE_PROMOTION_KIND.DEFAULT,
)

bessel_i1 = _make_elementwise_unary_prim(
    "bessel_i1",
    impl_aten=torch.special.i1,
    doc="",
    type_promotion=ELEMENTWISE_PRIM_TYPE_PROMOTION_KIND.DEFAULT,
)

bessel_i1e = _make_elementwise_unary_prim(
    "bessel_i1e",
    impl_aten=torch.special.i1e,
    doc="",
    type_promotion=ELEMENTWISE_PRIM_TYPE_PROMOTION_KIND.DEFAULT,
)


def _bitwise_not_nvfuser(fd: Any, a: TensorLikeType):
    return fd.Ops.bitwise_not(a)  # type: ignore[attr-defined]


bitwise_not = _make_elementwise_unary_prim(
    "bitwise_not",
    impl_aten=torch.bitwise_not,
    impl_nvfuser=_bitwise_not_nvfuser,
    doc="",
    type_promotion=ELEMENTWISE_PRIM_TYPE_PROMOTION_KIND.DEFAULT,
)


def _cbrt_aten(a: torch.Tensor):
    return pow(a, (1 / 3))


cbrt = _make_elementwise_unary_prim(
    "cbrt",
    impl_aten=_cbrt_aten,
    doc="",
    type_promotion=ELEMENTWISE_PRIM_TYPE_PROMOTION_KIND.DEFAULT,
)


def _ceil_nvfuser(fd: Any, a: TensorLikeType):
    return fd.Ops.ceil(a)  # type: ignore[attr-defined]


ceil = _make_elementwise_unary_prim(
    "ceil",
    impl_aten=torch.ceil,
    impl_nvfuser=_ceil_nvfuser,
    doc="",
    type_promotion=ELEMENTWISE_PRIM_TYPE_PROMOTION_KIND.DEFAULT,
)

digamma = _make_elementwise_unary_prim(
    "digamma",
    impl_aten=torch.digamma,
    doc="",
    type_promotion=ELEMENTWISE_PRIM_TYPE_PROMOTION_KIND.DEFAULT,
)


def _erf_nvfuser(fd: Any, a: TensorLikeType):
    return fd.Ops.erf(a)  # type: ignore[attr-defined]


erf = _make_elementwise_unary_prim(
    "erf",
    impl_aten=torch.erf,
    impl_nvfuser=_erf_nvfuser,
    doc="",
    type_promotion=ELEMENTWISE_PRIM_TYPE_PROMOTION_KIND.DEFAULT,
)

erf_inv = _make_elementwise_unary_prim(
    "erf_inv",
    impl_aten=torch.special.erfinv,
    doc="",
    type_promotion=ELEMENTWISE_PRIM_TYPE_PROMOTION_KIND.DEFAULT,
)


def _erfc_nvfuser(fd: Any, a: TensorLikeType):
    return fd.Ops.erfc(a)  # type: ignore[attr-defined]


erfc = _make_elementwise_unary_prim(
    "erfc",
    impl_aten=torch.special.erfc,
    impl_nvfuser=_erfc_nvfuser,
    doc="",
    type_promotion=ELEMENTWISE_PRIM_TYPE_PROMOTION_KIND.DEFAULT,
)


def _exp_nvfuser(fd: Any, a: TensorLikeType):
    return fd.Ops.exp(a)  # type: ignore[attr-defined]


exp = _make_elementwise_unary_prim(
    "exp",
    impl_aten=torch.exp,
    impl_nvfuser=_exp_nvfuser,
    doc="",
    type_promotion=ELEMENTWISE_PRIM_TYPE_PROMOTION_KIND.DEFAULT,
)


def _expm1_nvfuser(fd: Any, a: TensorLikeType):
    return fd.Ops.expm1(a)  # type: ignore[attr-defined]


expm1 = _make_elementwise_unary_prim(
    "expm1",
    impl_aten=torch.special.expm1,
    impl_nvfuser=_expm1_nvfuser,
    doc="",
    type_promotion=ELEMENTWISE_PRIM_TYPE_PROMOTION_KIND.DEFAULT,
)

exp2 = _make_elementwise_unary_prim(
    "exp2",
    impl_aten=torch.special.exp2,
    doc="",
    type_promotion=ELEMENTWISE_PRIM_TYPE_PROMOTION_KIND.DEFAULT,
)


def _fill_meta(a: TensorLikeType, value: NumberType) -> TensorLikeType:
    return _elementwise_meta(
        a, type_promotion=ELEMENTWISE_PRIM_TYPE_PROMOTION_KIND.DEFAULT
    )


# See https://github.com/pytorch/pytorch/issues/77932 for out-of-place fill request
def _fill_aten(a: Tensor, value: NumberType) -> Tensor:
    t = a * False
    with torch.no_grad():
        t.fill_(value)  # type: ignore[arg-type]
    return t


# NOTE: fill uses _make_prim directly because it has a value parameter
fill = _make_prim(
    schema="fill(Tensor self, Scalar value) -> Tensor",
    return_type=RETURN_TYPE.NEW,
    meta=_fill_meta,
    impl_aten=_fill_aten,
    doc="",
)


def _floor_nvfuser(fd: Any, a: TensorLikeType):
    return fd.Ops.floor(a)  # type: ignore[attr-defined]


floor = _make_elementwise_unary_prim(
    "floor",
    impl_aten=torch.floor,
    impl_nvfuser=_floor_nvfuser,
    doc="",
    type_promotion=ELEMENTWISE_PRIM_TYPE_PROMOTION_KIND.DEFAULT,
)


def _isfinite_nvfuser(fd: Any, a: TensorLikeType):
    return fd.Ops.isfinite(a)  # type: ignore[attr-defined]


isfinite = _make_elementwise_unary_prim(
    "isfinite",
    impl_aten=torch.isfinite,
    impl_nvfuser=_isfinite_nvfuser,
    doc="",
    type_promotion=ELEMENTWISE_PRIM_TYPE_PROMOTION_KIND.ALWAYS_BOOL,
)

is_infinite = _make_elementwise_unary_prim(
    "is_infinite",
    impl_aten=torch.isinf,
    doc="",
    type_promotion=ELEMENTWISE_PRIM_TYPE_PROMOTION_KIND.ALWAYS_BOOL,
)

lgamma = _make_elementwise_unary_prim(
    "lgamma",
    impl_aten=torch.lgamma,
    doc="",
    type_promotion=ELEMENTWISE_PRIM_TYPE_PROMOTION_KIND.DEFAULT,
)


def _log_nvfuser(fd: Any, a: TensorLikeType):
    return fd.Ops.log(a)  # type: ignore[attr-defined]


log = _make_elementwise_unary_prim(
    "log",
    impl_aten=torch.log,
    impl_nvfuser=_log_nvfuser,
    doc="",
    type_promotion=ELEMENTWISE_PRIM_TYPE_PROMOTION_KIND.DEFAULT,
)


def _log1p_nvfuser(fd: Any, a: TensorLikeType):
    return fd.Ops.log1p(a)  # type: ignore[attr-defined]


log1p = _make_elementwise_unary_prim(
    "log1p",
    impl_aten=torch.log1p,
    impl_nvfuser=_log1p_nvfuser,
    doc="",
    type_promotion=ELEMENTWISE_PRIM_TYPE_PROMOTION_KIND.DEFAULT,
)


def _log2_nvfuser(fd: Any, a: TensorLikeType):
    return fd.Ops.log2(a)  # type: ignore[attr-defined]


log2 = _make_elementwise_unary_prim(
    "log2",
    impl_aten=torch.log2,
    impl_nvfuser=_log2_nvfuser,
    doc="",
    type_promotion=ELEMENTWISE_PRIM_TYPE_PROMOTION_KIND.DEFAULT,
)


def _log10_nvfuser(fd: Any, a: TensorLikeType):
    return fd.Ops.log10(a)  # type: ignore[attr-defined]


log10 = _make_elementwise_unary_prim(
    "log10",
    impl_aten=torch.log10,
    impl_nvfuser=_log10_nvfuser,
    doc="",
    type_promotion=ELEMENTWISE_PRIM_TYPE_PROMOTION_KIND.DEFAULT,
)


def _reciprocal_nvfuser(fd: Any, a: TensorLikeType):
    return fd.Ops.reciprocal(a)  # type: ignore[attr-defined]


reciprocal = _make_elementwise_unary_prim(
    "reciprocal",
    impl_aten=torch.reciprocal,
    impl_nvfuser=_reciprocal_nvfuser,
    doc="",
    type_promotion=ELEMENTWISE_PRIM_TYPE_PROMOTION_KIND.DEFAULT,
)


def _neg_nvfuser(fd: Any, a: TensorLikeType):
    return fd.Ops.neg(a)  # type: ignore[attr-defined]


neg = _make_elementwise_unary_prim(
    "neg",
    impl_aten=torch.neg,
    impl_nvfuser=_neg_nvfuser,
    doc="",
    type_promotion=ELEMENTWISE_PRIM_TYPE_PROMOTION_KIND.DEFAULT,
)


def _round_nvfuser(fd: Any, a: TensorLikeType):
    return fd.Ops.round(a)  # type: ignore[attr-defined]


round = _make_elementwise_unary_prim(
    "round",
    impl_aten=torch.round,
    impl_nvfuser=_round_nvfuser,
    doc="",
    type_promotion=ELEMENTWISE_PRIM_TYPE_PROMOTION_KIND.DEFAULT,
)

sign = _make_elementwise_unary_prim(
    "sign",
    impl_aten=torch.sign,
    doc="",
    type_promotion=ELEMENTWISE_PRIM_TYPE_PROMOTION_KIND.DEFAULT,
)

signbit = _make_elementwise_unary_prim(
    "signbit",
    impl_aten=torch.signbit,
    doc="",
    type_promotion=ELEMENTWISE_PRIM_TYPE_PROMOTION_KIND.DEFAULT,
)


def _sin_nvfuser(fd: Any, a: TensorLikeType):
    return fd.Ops.sin(a)  # type: ignore[attr-defined]


sin = _make_elementwise_unary_prim(
    "sin",
    impl_aten=torch.sin,
    impl_nvfuser=_sin_nvfuser,
    doc="",
    type_promotion=ELEMENTWISE_PRIM_TYPE_PROMOTION_KIND.DEFAULT,
)


def _sinh_nvfuser(fd: Any, a: TensorLikeType):
    return fd.Ops.sinh(a)  # type: ignore[attr-defined]


sinh = _make_elementwise_unary_prim(
    "sinh",
    impl_aten=torch.sinh,
    impl_nvfuser=_sinh_nvfuser,
    doc="",
    type_promotion=ELEMENTWISE_PRIM_TYPE_PROMOTION_KIND.DEFAULT,
)


def _sqrt_nvfuser(fd: Any, a: TensorLikeType):
    return fd.Ops.sqrt(a)  # type: ignore[attr-defined]


sqrt = _make_elementwise_unary_prim(
    "sqrt",
    impl_aten=torch.sqrt,
    impl_nvfuser=_sqrt_nvfuser,
    doc="",
    type_promotion=ELEMENTWISE_PRIM_TYPE_PROMOTION_KIND.DEFAULT,
)

square = _make_elementwise_unary_prim(
    "square",
    impl_aten=torch.square,
    doc="",
    type_promotion=ELEMENTWISE_PRIM_TYPE_PROMOTION_KIND.DEFAULT,
)


def _tan_nvfuser(fd: Any, a: TensorLikeType):
    return fd.Ops.tan(a)  # type: ignore[attr-defined]


tan = _make_elementwise_unary_prim(
    "tan",
    impl_aten=torch.tan,
    impl_nvfuser=_tan_nvfuser,
    doc="",
    type_promotion=ELEMENTWISE_PRIM_TYPE_PROMOTION_KIND.DEFAULT,
)


def _tanh_nvfuser(fd: Any, a: TensorLikeType):
    return fd.Ops.tanh(a)  # type: ignore[attr-defined]


tanh = _make_elementwise_unary_prim(
    "tanh",
    impl_aten=torch.tanh,
    impl_nvfuser=_tanh_nvfuser,
    doc="",
    type_promotion=ELEMENTWISE_PRIM_TYPE_PROMOTION_KIND.DEFAULT,
)

#
# Elementwise binary operations
#
# TODO: we should be able to stamp these out but it's a little tricky with FX's name resolution
def _add_nvfuser(fd: Any, a: TensorLikeType, b: TensorLikeType):
    return fd.Ops.add(a, b)  # type: ignore[attr-defined]


add = _make_elementwise_binary_prim(
    name="add",
    impl_aten=torch.add,
    impl_nvfuser=_add_nvfuser,
    doc="",
    type_promotion=ELEMENTWISE_PRIM_TYPE_PROMOTION_KIND.DEFAULT,
)

atan2 = _make_elementwise_binary_prim(
    name="atan2",
    impl_aten=torch.atan2,
    doc="",
    type_promotion=ELEMENTWISE_PRIM_TYPE_PROMOTION_KIND.DEFAULT,
)

bitwise_and = _make_elementwise_binary_prim(
    "bitwise_and",
    impl_aten=torch.bitwise_and,
    doc="",
    type_promotion=ELEMENTWISE_PRIM_TYPE_PROMOTION_KIND.DEFAULT,
)

bitwise_or = _make_elementwise_binary_prim(
    "bitwise_or",
    impl_aten=torch.bitwise_or,
    doc="",
    type_promotion=ELEMENTWISE_PRIM_TYPE_PROMOTION_KIND.DEFAULT,
)

bitwise_xor = _make_elementwise_binary_prim(
    "bitwise_xor",
    impl_aten=torch.bitwise_xor,
    doc="",
    type_promotion=ELEMENTWISE_PRIM_TYPE_PROMOTION_KIND.DEFAULT,
)

# TODO: complex needs a special meta to account for its float -> complex behavior
# complex = _make_elementwise_binary_prim(
#   impl_aten=torch.complex,
#   doc="",
# )

# div prim performs truncation division on integer inputs
#   and true division for floating and complex inputs
def _div_aten(a, b):
    if isinstance(a, (bool, int)):
        return torch.div(a, b, rounding_mode="trunc")
    return torch.true_divide(a, b)


def _div_nvfuser(fd: Any, a: TensorLikeType, b: TensorLikeType):
    return fd.Ops.div(a, b)  # type: ignore[attr-defined]


div = _make_elementwise_binary_prim(
    "div",
    impl_aten=_div_aten,
    impl_nvfuser=_div_nvfuser,
    doc="",
    type_promotion=ELEMENTWISE_PRIM_TYPE_PROMOTION_KIND.DEFAULT,
)


eq = _make_elementwise_binary_prim(
    "eq",
    impl_aten=torch.eq,
    doc="",
    type_promotion=ELEMENTWISE_PRIM_TYPE_PROMOTION_KIND.ALWAYS_BOOL,
)


def _fmax_nvfuser(fd: Any, a: TensorLikeType, b: TensorLikeType):
    return fd.Ops.fmax(a, b)  # type: ignore[attr-defined]


fmax = _make_elementwise_binary_prim(
    "fmax",
    impl_aten=torch.fmax,
    impl_nvfuser=_fmax_nvfuser,
    doc="",
    type_promotion=ELEMENTWISE_PRIM_TYPE_PROMOTION_KIND.DEFAULT,
)


def _fmin_nvfuser(fd: Any, a: TensorLikeType, b: TensorLikeType):
    return fd.Ops.fmin(a, b)  # type: ignore[attr-defined]


fmin = _make_elementwise_binary_prim(
    "fmin",
    impl_aten=torch.fmin,
    impl_nvfuser=_fmin_nvfuser,
    doc="",
    type_promotion=ELEMENTWISE_PRIM_TYPE_PROMOTION_KIND.DEFAULT,
)


def _fmod_nvfuser(fd: Any, a: TensorLikeType, b: TensorLikeType):
    return fd.Ops.fmod(a, b)  # type: ignore[attr-defined]


fmod = _make_elementwise_binary_prim(
    "fmod",
    impl_aten=torch.fmod,
    impl_nvfuser=_fmod_nvfuser,
    doc="",
    type_promotion=ELEMENTWISE_PRIM_TYPE_PROMOTION_KIND.DEFAULT,
)


def _ge_nvfuser(fd: Any, a: TensorLikeType, b: TensorLikeType):
    return fd.Ops.ge(a, b)  # type: ignore[attr-defined]


ge = _make_elementwise_binary_prim(
    "ge",
    impl_aten=torch.ge,
    impl_nvfuser=_ge_nvfuser,
    doc="",
    type_promotion=ELEMENTWISE_PRIM_TYPE_PROMOTION_KIND.ALWAYS_BOOL,
)


def _gt_nvfuser(fd: Any, a: TensorLikeType, b: TensorLikeType):
    return fd.Ops.gt(a, b)  # type: ignore[attr-defined]


gt = _make_elementwise_binary_prim(
    "gt",
    impl_aten=torch.gt,
    impl_nvfuser=_gt_nvfuser,
    doc="",
    type_promotion=ELEMENTWISE_PRIM_TYPE_PROMOTION_KIND.ALWAYS_BOOL,
)

igamma = _make_elementwise_binary_prim(
    "igamma",
    impl_aten=torch.special.gammainc,
    doc="",
    type_promotion=ELEMENTWISE_PRIM_TYPE_PROMOTION_KIND.DEFAULT,
)

igammac = _make_elementwise_binary_prim(
    "igammac",
    impl_aten=torch.special.gammaincc,
    doc="",
    type_promotion=ELEMENTWISE_PRIM_TYPE_PROMOTION_KIND.DEFAULT,
)


def _le_nvfuser(fd: Any, a: TensorLikeType, b: TensorLikeType):
    return fd.Ops.le(a, b)  # type: ignore[attr-defined]


le = _make_elementwise_binary_prim(
    "le",
    impl_aten=torch.le,
    impl_nvfuser=_le_nvfuser,
    doc="",
    type_promotion=ELEMENTWISE_PRIM_TYPE_PROMOTION_KIND.ALWAYS_BOOL,
)


def _lt_nvfuser(fd: Any, a: TensorLikeType, b: TensorLikeType):
    return fd.Ops.lt(a, b)  # type: ignore[attr-defined]


lt = _make_elementwise_binary_prim(
    "lt",
    impl_aten=torch.lt,
    impl_nvfuser=_lt_nvfuser,
    doc="",
    type_promotion=ELEMENTWISE_PRIM_TYPE_PROMOTION_KIND.ALWAYS_BOOL,
)


def _wrap_scalar(a: NumberType, *, dtype: torch.dtype = None) -> torch.Tensor:
    """
    Wraps a Number into a Tensor of corresponding dtype.

    Note: this should not generally be used, but some torch functions don't
    accept scalars, so it's necessary for their prims to do so.
    """
    dtype = dtype if dtype is not None else utils.type_to_dtype(type(a))
    return torch.tensor(a, dtype=dtype)


# Note: the following impls are because torch.maximum and torch.mininum do not support scalar inputs
def _maximum_aten(
    a: Union[TensorLikeType, NumberType], b: Union[TensorLikeType, NumberType]
) -> TensorLikeType:
    if isinstance(a, TensorLike) and isinstance(b, Number):
        b = _wrap_scalar(b, dtype=a.dtype)
    elif isinstance(b, TensorLike) and isinstance(a, Number):
        a = _wrap_scalar(a, dtype=b.dtype)

    return torch.maximum(a, b)  # type: ignore[arg-type]


maximum = _make_elementwise_binary_prim(
    "maximum",
    impl_aten=_maximum_aten,
    doc="",
    type_promotion=ELEMENTWISE_PRIM_TYPE_PROMOTION_KIND.DEFAULT,
)


def _minimum_aten(
    a: Union[TensorLikeType, NumberType], b: Union[TensorLikeType, NumberType]
) -> TensorLikeType:
    if isinstance(a, TensorLike) and isinstance(b, Number):
        b = _wrap_scalar(b, dtype=a.dtype)
    elif isinstance(b, TensorLike) and isinstance(a, Number):
        a = _wrap_scalar(a, dtype=b.dtype)

    return torch.minimum(a, b)  # type: ignore[arg-type]


minimum = _make_elementwise_binary_prim(
    "minimum",
    impl_aten=_minimum_aten,
    doc="",
    type_promotion=ELEMENTWISE_PRIM_TYPE_PROMOTION_KIND.DEFAULT,
)


def _mul_nvfuser(fd: Any, a: TensorLikeType, b: TensorLikeType):
    return fd.Ops.mul(a, b)  # type: ignore[attr-defined]


mul = _make_elementwise_binary_prim(
    "mul",
    impl_aten=torch.mul,
    impl_nvfuser=_mul_nvfuser,
    doc="",
    type_promotion=ELEMENTWISE_PRIM_TYPE_PROMOTION_KIND.DEFAULT,
)

ne = _make_elementwise_binary_prim(
    "ne",
    impl_aten=torch.ne,
    doc="",
    type_promotion=ELEMENTWISE_PRIM_TYPE_PROMOTION_KIND.ALWAYS_BOOL,
)

nextafter = _make_elementwise_binary_prim(
    "nextafter",
    impl_aten=torch.nextafter,
    doc="",
    type_promotion=ELEMENTWISE_PRIM_TYPE_PROMOTION_KIND.DEFAULT,
)

pow = _make_elementwise_binary_prim(
    "pow",
    impl_aten=torch.pow,
    doc="",
    type_promotion=ELEMENTWISE_PRIM_TYPE_PROMOTION_KIND.DEFAULT,
)

rsqrt = _make_elementwise_binary_prim(
    "rsqrt",
    impl_aten=torch.rsqrt,
    doc="",
    type_promotion=ELEMENTWISE_PRIM_TYPE_PROMOTION_KIND.DEFAULT,
)

shift_left = _make_elementwise_binary_prim(
    "shift_left",
    impl_aten=torch.bitwise_left_shift,
    doc="",
    type_promotion=ELEMENTWISE_PRIM_TYPE_PROMOTION_KIND.DEFAULT,
)

shift_right_arithmetic = _make_elementwise_binary_prim(
    "shift_right_arithmetic",
    impl_aten=torch.bitwise_right_shift,
    doc="",
    type_promotion=ELEMENTWISE_PRIM_TYPE_PROMOTION_KIND.DEFAULT,
)

shift_right_logical = _not_impl

sub = _make_elementwise_binary_prim(
    "sub",
    impl_aten=torch.sub,
    doc="",
    type_promotion=ELEMENTWISE_PRIM_TYPE_PROMOTION_KIND.DEFAULT,
)

zeta = _make_elementwise_binary_prim(
    "zeta",
    impl_aten=torch.special.zeta,
    doc="",
    type_promotion=ELEMENTWISE_PRIM_TYPE_PROMOTION_KIND.DEFAULT,
)

#
# View operations
#
# TODO: model view relationships
# TODO: model storage
def _as_strided_meta(
    a: TensorLikeType, size: ShapeType, stride: StrideType, storage_offset: int
) -> TensorLikeType:
    assert len(size) == len(stride)
    assert storage_offset >= 0
    utils.validate_strides(stride)
    utils.validate_shape(size)

    if reduce(operator.mul, size) == 0:
        # NOTE: This special case is to avoid having to acquire the storage below
        # as_strided to shapes with no elements are trivially valid, so it's OK
        pass
    elif isinstance(a, torch.Tensor):
        utils.check_in_bounds_for_storage(a.storage(), size, stride, storage_offset)

    return TensorMeta(a, shape=size, strides=stride)


def _as_strided_aten(
    a: Tensor, size: ShapeType, stride: StrideType, storage_offset: int
) -> Tensor:
    return torch.as_strided(a, size, stride, storage_offset)


_as_strided_doc = """
    Creates a view of the tensor with the given shape (size), strides (stride) and
    storage offset (storage_offset).
"""

as_strided = _make_prim(
    schema="as_strided(Tensor(a!) a, int[] size, int[] stride, int storage_offset) -> Tensor(a!)",
    meta=_as_strided_meta,
    impl_aten=_as_strided_aten,
    return_type=RETURN_TYPE.VIEW,
    doc=_as_strided_doc,
)


def _broadcast_in_dim_meta(
    a: TensorLikeType, shape: ShapeType, broadcast_dimensions: Sequence[int]
):
    # Type checks
    assert isinstance(a, TensorLike)
    assert isinstance(shape, Sequence)
    assert isinstance(broadcast_dimensions, Sequence)

    # every dimension must be accounted for
    assert a.ndim == len(broadcast_dimensions)

    # broadcast shape must have weakly more dimensions
    assert len(shape) >= a.ndim

    # broadcast_dimensions must be an ascending sequence
    # (no relative reordering of dims) of integers and
    # each dimension must be within the new shape
    def _greater_than_reduce(acc, x):
        assert isinstance(x, int)
        assert x > acc
        assert x < len(shape)

        return x

    reduce(lambda acc, x: _greater_than_reduce(acc, x), broadcast_dimensions, -1)

    # shape must be broadcastable to
    for idx, new_idx in enumerate(broadcast_dimensions):
        assert a.shape[idx] == 1 or a.shape[idx] == shape[new_idx]

    new_strides = []
    original_idx = 0
    for idx in range(len(shape)):
        if idx in broadcast_dimensions:
            # Assigns a stride of zero to dimensions
            # which were actually broadcast
            if a.shape[original_idx] != shape[idx]:
                new_strides.append(0)
            else:
                new_strides.append(a.stride()[original_idx])
            original_idx = original_idx + 1
        else:
            new_strides.append(0)

    return TensorMeta(a, shape=shape, strides=new_strides)


def _broadcast_in_dim_aten(a, shape, broadcast_dimensions):
    s = list(shape)
    for broadcast_dimension in broadcast_dimensions:
        s[broadcast_dimension] = -1

    v = a
    for idx, x in enumerate(s):
        if x != -1:
            v = v.unsqueeze(idx)

    return v.expand(shape)


def _broadcast_in_dim_nvfuser(
    fd: Any,
    a: torch.Tensor,
    shape: ShapeType,
    broadcast_dimensions: ShapeType,
):
    return fd.Ops.broadcast_in_dim(a, shape, broadcast_dimensions)  # type: ignore[attr-defined]


_broadcast_in_dim_doc = """
  Creates a view of a with the specified shape.

  Allows adding dimensions of any length and broadcasting
  dimensions of length one in a to any length.

  The location of the broadcast dimensions must be specified
  using the broadcast_dimensions argument. Changing the
  relative order of dimensions is not supported.
  """

broadcast_in_dim = _make_prim(
    schema="broadcast_in_dim(Tensor(a) a, int[] shape, int[] broadcast_dimensions) -> Tensor(a)",
    meta=_broadcast_in_dim_meta,
    impl_aten=_broadcast_in_dim_aten,
    impl_nvfuser=_broadcast_in_dim_nvfuser,
    return_type=RETURN_TYPE.VIEW,
    doc=_broadcast_in_dim_doc,
)


def _collapse_view_helper(
    a: TensorLikeType, start: int, end: int
) -> Tuple[Optional[ShapeType], Optional[StrideType]]:
    assert isinstance(a, TensorLike)

    # Special-case for zero dimensional tensors
    if a.ndim == 0:
        shape = (1,)
        strides = (1,)
    else:
        shape = a.shape  # type: ignore[assignment]
        strides = a.stride()

    utils.validate_idx(len(shape), start)
    utils.validate_exclusive_idx(len(shape), end)

    # Verifies end is strictly greater than start
    # (Collapse requires a non-empty interval)
    if end <= start:
        msg = "Attempting to collapse but end, {0}, is less than or equal to start, {1}!".format(
            end, start
        )
        raise ValueError(msg)

    if a.ndim == 0 or (end - 1 == start):
        return shape, strides

    length = shape[end - 1]
    stride = strides[end - 1]
    for idx in reversed(range(start, end - 1)):
        if shape[idx] == 0 or shape[idx + 1] == 0:
            length = 0
            stride = 0
            break

        if shape[idx] == 1:
            continue

        length = length * shape[idx]
        stride = min(stride, strides[idx])

        if (
            a.numel() > 0
            and shape[idx + 1] != 1
            and not (strides[idx] == strides[idx + 1] * shape[idx + 1])
        ):
            return None, None

    new_shape = shape[:start] + (length,) + shape[end:]
    new_strides = strides[:start] + (stride,) + strides[end:]

    # NOTE: when the input has no elements it's restrided as if it were contiguous
    if a.numel() == 0:
        new_strides = utils.make_contiguous_strides_for(new_shape)

    return new_shape, new_strides


def _collapse_view_meta(a: TensorLikeType, start: int, end: int) -> TensorLikeType:
    new_shape, new_strides = _collapse_view_helper(a, start, end)

    if new_shape is None:
        msg = "Attempting to view a collapsed tensor, but no such view exists!"
        raise ValueError(msg)

    return TensorMeta(a, shape=new_shape, strides=new_strides)


def _collapse_view_aten(a: Tensor, start: int, end: int) -> Tensor:
    # Special-cases zero-dim tensors
    if a.ndim == 0:
        shape = (1,)
    else:
        shape = a.shape  # type: ignore[assignment]

    dim_length = 1
    for idx in range(start, end):
        dim_length = dim_length * shape[idx]

    new_shape = shape[0:start] + (dim_length,) + shape[end:]

    return a.view(new_shape)


_collapse_view_doc = """
  Creates a view of a with the dimensions between
  start (inclusive) and end (exclusive) merged into a
  single dimension.

  If it's not possible to take such a view then an error
  is thrown. See collapse instead.

  The dimensions can be merged if and only if
  they are all "nested" with each other. That is, they all
  have the property that

  stride[i] = stride[i+1] * shape[i+1]

  for all i in [start, end - 1).
  """

collapse_view = _make_prim(
    schema="collapse_view(Tensor(a) a, int start, int end) -> Tensor(a)",
    meta=_collapse_view_meta,
    impl_aten=_collapse_view_aten,
    return_type=RETURN_TYPE.VIEW,
    doc=_collapse_view_doc,
)


def expand_dims(a: TensorLikeType, dimensions: DimsSequenceType) -> TensorLikeType:
    """
    Creates a view of a with a.ndim + len(dimensions) dimensions, with new
    dimensions of length one at the dimensions specified by dimensions.
    """
    dims = sorted(utils.canonicalize_dims(a.ndim, dimensions))  # type: ignore[arg-type]
    if len(set(dims)) != len(dims):
        msg = "Received duplicate dimensions to expand in {0}".format(str(dimensions))
        raise ValueError(msg)

    new_shape = list(a.shape)
    for idx in dims:
        new_shape.insert(idx, 1)

    broadcast_dimensions = [
        idx for idx in range(len(new_shape)) if idx not in dimensions
    ]
    return broadcast_in_dim(a, new_shape, broadcast_dimensions)


# Note: saves the Python slice object because we're about to clobber its name with the slice prim
pyslice: Type[slice] = slice  # type: ignore[has-type]


def _slice_meta(
    a: TensorLikeType,
    start_indices: DimsSequenceType,
    limit_indices: DimsSequenceType,
    strides: Optional[StrideType] = None,
) -> TensorLikeType:
    _strides = strides if strides is not None else [1] * len(start_indices)

    if a.ndim != len(start_indices):
        msg = "Attempting to slice tensor of rank {0} with start_indices of length {1}!".format(
            a.ndim, len(start_indices)
        )
        raise ValueError(msg)

    if a.ndim != len(limit_indices):
        msg = "Attempting to slice tensor of rank {0} with limit_indices of length {1}!".format(
            a.ndim, len(limit_indices)
        )
        raise ValueError(msg)

    if a.ndim != len(_strides):
        msg = (
            "Attempting to slice tensor of rank {0} with strides of length {1}!".format(
                a.ndim, len(limit_indices)
            )
        )
        raise ValueError(msg)

    for x, y in zip(start_indices, a.shape):
        if x < 0:
            msg = "Attempting to slice a tensor with a negative start index of {0}!".format(
                x
            )
            raise ValueError(msg)
        if x > y:
            msg = (
                "Attempting to slice a tensor but a start index in {0} is greater than"
                " the length of its corresponding dimension in shape {1}".format(
                    start_indices, a.shape
                )
            )
            raise ValueError(msg)

    for x, y, z in zip(limit_indices, a.shape, start_indices):
        if x < 0:
            msg = "Attempting to slice a tensor with a negative stop index of {0}!".format(
                x
            )
            raise ValueError(msg)
        if x > y:
            msg = (
                "Attempting to slice a tensor but a stop index in {0} is greater than the length of "
                " its corresponding dimension in shape {1}".format(
                    limit_indices, a.shape
                )
            )
            raise ValueError(msg)
        if x < z:
            msg = (
                "Attempting to slice a tensor but a start index in {0} is greater than "
                " its corresponding stop index {1}".format(x, z)
            )

    for x in _strides:
        if x <= 0:
            msg = (
                "Attempting to slice a tensor with a non-positive step of {0}!".format(
                    x
                )
            )
            raise ValueError(msg)

    new_shape = []
    for x, y, z in zip(start_indices, limit_indices, _strides):
        new_shape.append(math.floor((y - x) / z))

    new_strides = []
    for x, y in zip(a.stride(), _strides):
        new_strides.append(x * y)

    return TensorMeta(a, shape=new_shape, strides=new_strides)


def _slice_aten(
    a: Tensor,
    start_indices: DimsSequenceType,
    limit_indices: DimsSequenceType,
    strides: Optional[StrideType] = None,
) -> Tensor:
    _strides = strides if strides is not None else [1] * len(start_indices)

    slices = []
    for start, stop, step in zip(start_indices, limit_indices, _strides):
        slices.append(pyslice(start, stop, step))

    return operator.getitem(a, slices)  # type: ignore[call-overload]


_slice_doc = """
    Creates a view of a "bounding box" within the tensor.

    The bounding box is specified independently in each of the tensor's dimensions.
    start_indices and limit_indices describe the box's boundaries for their corresponding
    dimensions. If strides is specified then they specify the step size between elements
    in their corresponding dimension.

    This operation is analogous to slicing in NumPy, but does not permit slices where
    the stop indices are less than the start indices.
    """

slice = _make_prim(
    schema="slice(Tensor(a) a, int[] start_indices, int[] limit_indices, int[]? strides=None) -> Tensor(a)",
    meta=_slice_meta,
    impl_aten=_slice_aten,
    return_type=RETURN_TYPE.VIEW,
    doc=_slice_doc,
)


def _slice_in_dim_meta(
    a: TensorLikeType,
    start_index: int,
    limit_index: int,
    stride: int = 1,
    axis: int = 0,
) -> TensorLikeType:
    if axis < 0:
        msg = "slice_in_dim: received a negative axis {0}".format(axis)
        raise ValueError(msg)
    if axis >= a.ndim:
        msg = "slice_in_dim: axis {0} is greater or equal to the rank {1} of the tensor".format(
            axis, a.ndim
        )
        raise ValueError(msg)

    if start_index < 0:
        msg = "slice_in_dim: received a negative start_index {0}".format(start_index)
        raise ValueError(msg)

    if start_index > a.shape[axis]:
        msg = "slice_in_dim: start_index is greater than the length {0} of dimension {1}".format(
            start_index, axis
        )
        raise ValueError(msg)

    if limit_index > a.shape[axis]:
        msg = "slice_in_dim: limit_index is greater than the length {0} of dimension {1}".format(
            limit_index, axis
        )
        raise ValueError(msg)

    if limit_index < start_index:
        msg = "slice_in_dim: received a limit_index {0} less than the start_index {1}".format(
            limit_index, start_index
        )
        raise ValueError(msg)

    if stride < 0:
        msg = "slice_in_dim: received a non-positive stride of {0}!".format(stride)
        raise ValueError(msg)

    start_indices = [0] * a.ndim
    limit_indices = list(a.shape)
    strides = [1] * a.ndim

    start_indices[axis] = start_index
    limit_indices[axis] = limit_index
    strides[axis] = stride

    return _slice_meta(a, start_indices, limit_indices, strides)


def _slice_in_dim_aten(
    a: Tensor,
    start_index: int,
    limit_index: int,
    stride: int = 1,
    axis: int = 0,
) -> Tensor:
    start_indices = [0] * a.ndim
    limit_indices = list(a.shape)
    strides = [1] * a.ndim

    start_indices[axis] = start_index
    limit_indices[axis] = limit_index
    strides[axis] = stride

    return slice(a, start_indices, limit_indices, strides)


_slice_in_dim_doc = """
    Convenience wrapper for slicing just one dimension using slice.
    """

slice_in_dim = _make_prim(
    schema="slice_in_dim(Tensor(a) a, int start_index, int limit_index, int stride=1, int axis=0) -> Tensor(a)",
    meta=_slice_in_dim_meta,
    impl_aten=_slice_in_dim_aten,
    return_type=RETURN_TYPE.VIEW,
    doc=_slice_in_dim_doc,
)


def _split_dim_meta(a: TensorLikeType, dim: int, outer_length: int) -> TensorLikeType:
    assert isinstance(a, TensorLike)
    utils.validate_idx(a.ndim, dim)
    utils.validate_dim_length(outer_length)

    # Verifies the dim can be split with the specified lhs_length
    _inner_length = a.shape[dim] / outer_length
    inner_length: int = int(_inner_length)

    if inner_length != _inner_length:
        msg = "Attempting to split dimension of length {0}, but outer length of {1} divides it with a remainder!".format(
            a.shape[dim], outer_length
        )
        raise ValueError(msg)

    new_shape: List[int] = []
    new_strides: List[int] = []
    for idx in range(a.ndim):
        if idx == dim:
            new_shape.extend((outer_length, inner_length))
            new_strides.extend((a.stride()[idx] * inner_length, a.stride()[idx]))
        else:
            new_shape.append(a.shape[idx])
            new_strides.append(a.stride()[idx])

    return TensorMeta(a, shape=new_shape, strides=new_strides)


def _split_dim_aten(a: Tensor, dim: int, outer_length: int) -> Tensor:
    inner_length = int(a.shape[dim] / outer_length)
    new_shape = a.shape[0:dim] + (outer_length, inner_length) + a.shape[dim + 1 :]

    return a.view(new_shape)


_split_dim_doc = """
  Creates a view of a with the given dimension (of length l) split
  into two dimensions, with the outer of the two having
  length outer_length and the inner of the two having computed
  length inner_length such outer_length * inner_length = l.
  """

# TODO: consider renaming split_dim_view
split_dim = _make_prim(
    schema="split_dim(Tensor(a) a, int dim, int outer_length) -> Tensor(a)",
    meta=_split_dim_meta,
    impl_aten=_split_dim_aten,
    return_type=RETURN_TYPE.VIEW,
    doc=_split_dim_doc,
)

# Note: allows dimensions to be specified redundantly
def _squeeze_meta(a: TensorLikeType, dimensions: Sequence) -> TensorLikeType:
    assert isinstance(a, TensorLike)

    for idx in dimensions:
        utils.validate_idx(a.ndim, idx)
        assert a.shape[idx] == 1

    new_shape = []
    new_strides = []
    for idx in range(len(a.shape)):
        if idx in dimensions:
            continue

        new_shape.append(a.shape[idx])
        new_strides.append(a.stride()[idx])

    return TensorMeta(a, shape=new_shape, strides=new_strides)


def _squeeze_aten(a: Tensor, dimensions: Sequence) -> Tensor:
    squeezes = 0
    for idx in dimensions:
        a = torch.squeeze(a, dim=(idx - squeezes))
        squeezes = squeezes + 1

    return a


_squeeze_doc = """
  Creates a view of the tensor with the specified dimensions removed.

  The removed dimensions must each have length one.
  """

squeeze = _make_prim(
    schema="squeeze(Tensor(a) a, int[] dimensions) -> Tensor(a)",
    meta=_squeeze_meta,
    impl_aten=_squeeze_aten,
    return_type=RETURN_TYPE.VIEW,
    doc=_squeeze_doc,
)


def _transpose_meta(a: TensorLikeType, permutation: DimsSequenceType) -> TensorLikeType:
    if a.ndim != len(permutation):
        msg = "Attempting to permute a tensor of rank {0}, but received a permutation of length {1}!".format(
            a.ndim, len(permutation)
        )
        raise ValueError(msg)

    if not utils.is_valid_permutation(a.ndim, permutation):
        msg = "Received an invalid permutation, {0}!".format(permutation)
        raise ValueError(msg)

    new_shape = [0] * a.ndim
    new_strides = [0] * a.ndim
    for idx, dim in enumerate(permutation):
        new_shape[idx] = a.shape[dim]
        new_strides[idx] = a.stride()[dim]

    return TensorMeta(a, shape=tuple(new_shape), strides=tuple(new_strides))


def _transpose_aten(a: Tensor, permutation: DimsSequenceType) -> Tensor:
    return torch.permute(a, permutation)


_transpose_doc = """
    Creates a view of the tensor with its dimensions permuted.

    The length of the permutation must be the rank of the tensor,
    and each element of the permutation specifies the new order
    for the corresponding dimension.
    """

transpose = _make_prim(
    schema="transpose(Tensor(a) a, int[] permutation) -> Tensor(a)",
    meta=_transpose_meta,
    impl_aten=_transpose_aten,
    return_type=RETURN_TYPE.VIEW,
    doc=_transpose_doc,
)


def _view_of_meta(a: TensorLikeType) -> TensorLikeType:
    return TensorMeta(a)


def _view_of_aten(a: Tensor) -> Tensor:
    return a.view(a.shape)


_view_of_doc = """
    Creates a view of the tensor.
    """

view_of = _make_prim(
    schema="view_of(Tensor(a) a) -> Tensor",
    meta=_view_of_meta,
    impl_aten=_view_of_aten,
    return_type=RETURN_TYPE.VIEW,
    doc=_view_of_doc,
)

#
# Shape operations
#
def collapse(a: Tensor, start: int, end: int) -> Tensor:
    """
    Wrapper around reshape that collapses a span of dimensions.

    See collapse_view for the corresponding view operation.
    """

    dim_length = 1
    for idx in range(start, end):
        dim_length = dim_length * a.shape[idx]

    new_shape = a.shape[0:start] + (dim_length,) + a.shape[end:]
    return reshape(a, new_shape)


# TODO: review stride logic
def _cat_meta(tensors: Sequence[TensorLikeType], dim: int) -> TensorLikeType:
    # Verifies same shape (except in the concat dimension)
    shape = tensors[0].shape
    concat_length = 0
    for tensor in tensors:
        for idx, (common_length, length) in enumerate(zip(shape, tensor.shape)):
            if idx == dim:
                concat_length = concat_length + length
            else:
                assert length == common_length

    new_shape = list(tensors[0].shape).copy()
    new_shape[dim] = concat_length
    return TensorMeta(
        tensors[0],
        shape=new_shape,
        strides=utils.make_contiguous_strides_for(new_shape),
    )


def _cat_aten(tensors: Union[Tuple[Tensor, ...], List[Tensor]], dim: int) -> Tensor:
    return torch.cat(tensors, dim)


_cat_doc = """
  Concatenates tensors along the specified dimension.

  The tensors' shapes must have the same rank and same length for other dimensions.
  """

cat = _make_prim(
    schema="cat(Tensor[] tensors, int dim) -> Tensor",
    meta=_cat_meta,
    impl_aten=_cat_aten,
    return_type=RETURN_TYPE.NEW,
    doc=_cat_doc,
)


def _reshape_meta(a: TensorLikeType, shape: ShapeType):
    assert isinstance(a, TensorLike)
    utils.validate_shape(shape)

    # Validates the tensor and the requested shape have the
    # same number of elements
    numel = reduce(operator.mul, shape)
    if numel != a.numel():
        msg = "Attempting to reshape a tensor with {0} elements to a shape with {1} elements!".format(
            a.numel(), numel
        )
        raise ValueError(msg)

    return TensorMeta(a, shape=shape, strides=utils.make_contiguous_strides_for(shape))


def _reshape_aten(a: Tensor, shape: ShapeType) -> Tensor:
    return a.reshape(shape).contiguous().clone()


_reshape_doc = """
  Creates a contiguous tensor with the specified shape
  containing a copy of the data in a.
  """
reshape = _make_prim(
    schema="reshape(Tensor a, int[] shape) -> Tensor",
    meta=_reshape_meta,
    impl_aten=_reshape_aten,
    return_type=RETURN_TYPE.NEW,
    doc=_reshape_doc,
)


def _rev_meta(a: TensorLikeType, dims: DimsSequenceType) -> TensorLikeType:
    utils.validate_dimension_indices(a.ndim, dims)
    return TensorMeta(a)


_rev_doc = """
    Reverses the order of elements along the given dimensions.
    """

rev = _make_prim(
    schema="rev(Tensor a, int[] dims) -> Tensor",
    meta=_rev_meta,
    impl_aten=torch.flip,
    return_type=RETURN_TYPE.NEW,
    doc=_rev_doc,
)

#
# Conditional prims
#


def _where_meta(
    pred: TensorLikeType, a: TensorLikeType, b: TensorLikeType
) -> TensorLikeType:

    return _elementwise_meta(
        a,
        b,
        type_promotion=ELEMENTWISE_PRIM_TYPE_PROMOTION_KIND.DEFAULT,
        args_with_fixed_dtypes=(pred,),
    )


_where_doc = """
  Selects elements from a and b according to pred.

  Where pred is true the result contains the element from a, and
  where pred is false the result contains the element from b.
  """

where = _make_prim(
    schema="where(Tensor pred, Tensor a, Tensor b) -> Tensor",
    meta=_where_meta,
    impl_aten=torch.where,
    return_type=RETURN_TYPE.NEW,
    doc=_where_doc,
)

#
# Type conversions
#
# TODO: model memory format on TensorMeta
# TODO: make clone a reference following its implementation in TensorFactories.cpp
def _clone_meta(
    a: TensorLikeType, *, memory_format: torch.memory_format
) -> TensorLikeType:
    strides = utils.compute_elementwise_output_strides(a)
    return TensorMeta(a, strides=strides)


def _clone_aten(a: Tensor, *, memory_format: torch.memory_format) -> Tensor:
    return torch.clone(a, memory_format=memory_format)


_clone_doc = """
    Creates a copy of a tensors.
"""

clone = _make_prim(
    schema="clone(Tensor a, *, MemoryFormat memory_format) -> Tensor",
    meta=_clone_meta,
    impl_aten=_clone_aten,
    return_type=RETURN_TYPE.NEW,
    doc=_clone_doc,
)


def _convert_element_type_meta(a: TensorLikeType, dtype: torch.dtype) -> TensorLikeType:
    # Type checks
    assert isinstance(a, TensorLike)
    assert isinstance(dtype, torch.dtype)

    strides = utils.compute_elementwise_output_strides(a)

    return TensorMeta(a, strides=strides, dtype=dtype)


def _convert_element_type_aten(a: Tensor, dtype: torch.dtype) -> Tensor:

    # Propagates requires grad when possible
    if not utils.is_grad_dtype(dtype):
        requires_grad = False
    else:
        # TODO: update meta objects so this can be acquired directly
        try:
            requires_grad = a.requires_grad
        except Exception as e:
            requires_grad = False

    result = torch.empty_like(
        a, device=a.device, dtype=dtype, requires_grad=requires_grad
    )
    with torch.no_grad():
        return copy_to(result, a)


def _convert_element_type_nvfuser(fd: Any, a: Tensor, dtype: torch.dtype) -> Tensor:
    nvfuser_dtype = getnvFuserDtype(dtype)
    return fd.Ops.cast(nvfuser_dtype, a)  # type: ignore[attr-defined]


_convert_element_type_doc = """
  Creates a copy of a tensor with the given dtype.
  """

convert_element_type = _make_prim(
    schema="convert_element_type(Tensor a, ScalarType dtype) -> Tensor",
    meta=_convert_element_type_meta,
    impl_aten=_convert_element_type_aten,
    impl_nvfuser=_convert_element_type_nvfuser,
    return_type=RETURN_TYPE.NEW,
    doc=_convert_element_type_doc,
)


def _device_put_meta(
    a: TensorLikeType, device: Union[str, torch.device]
) -> TensorLikeType:
    assert isinstance(a, TensorLike)
    assert isinstance(device, (str, torch.device))

    return TensorMeta(a, device=utils.wrap_device(device))


def _device_put_aten(a: Tensor, device: Union[str, torch.device]) -> Tensor:
    return a.to(device)


_device_put_doc = """
  Creates a copy of a tensor on the given device.
  """

device_put = _make_prim(
    schema="device_put(Tensor a, Device device) -> Tensor",
    meta=_device_put_meta,
    impl_aten=_device_put_aten,
    return_type=RETURN_TYPE.NEW,
    doc=_device_put_doc,
)

# NOTE: need to model meta scalars
# See https://github.com/pytorch/pytorch/issues/78070
def _item_meta(a: TensorLikeType) -> TensorMeta:
    number_type = utils.dtype_to_type(a.dtype)
    return TensorMeta(number_type(-1))


_item_doc = """
    Converts a tensor with one element to a Python number.
"""

# TODO: create a new return type for scalars?
# FIXME: currently returns integers for boolean tensors
# https://github.com/pytorch/pytorch/issues/78071
item = _make_prim(
    schema="item(Tensor a) -> Scalar",
    meta=_item_meta,
    impl_aten=torch.Tensor.item,
    return_type=RETURN_TYPE.NEW,
    doc=_item_doc,
)

# NOTE: need to model meta scalars
# See https://github.com/pytorch/pytorch/issues/78070
def _maximum_value_meta(dtype: torch.dtype) -> TensorMeta:
    number_type = utils.dtype_to_type(dtype)
    return TensorMeta(number_type(-1))


def _maximum_value_aten(dtype: torch.dtype):
    if dtype == torch.bool:
        return True
    elif dtype.is_complex or dtype.is_floating_point:
        return torch.finfo(dtype).max
    else:
        return torch.iinfo(dtype).max


_maximum_value_doc = """
    Return the maximum finite value for a dtype.
"""

# TODO: create a new return type for scalars?
# FIXME: currently returns integers for boolean tensors
# https://github.com/pytorch/pytorch/issues/78071
maximum_value = _make_prim(
    schema="maximum_value(ScalarType dtype) -> Scalar",
    meta=_maximum_value_meta,
    impl_aten=_maximum_value_aten,
    return_type=RETURN_TYPE.NEW,
    doc=_maximum_value_doc,
)


# NOTE: need to model meta scalars
# See https://github.com/pytorch/pytorch/issues/78070
def _minimum_value_meta(dtype: torch.dtype) -> TensorMeta:
    number_type = utils.dtype_to_type(dtype)
    return TensorMeta(number_type(-1))


def _minimum_value_aten(dtype: torch.dtype):
    if dtype == torch.bool:
        return False
    elif dtype.is_complex or dtype.is_floating_point:
        return torch.finfo(dtype).min
    else:
        return torch.iinfo(dtype).min


_minimum_value_doc = """
    Return the mimimum finite value for a dtype.
"""

# TODO: create a new return type for scalars?
# FIXME: currently returns integers for boolean tensors
# https://github.com/pytorch/pytorch/issues/78071
minimum_value = _make_prim(
    schema="minium_value(ScalarType dtype) -> Scalar",
    meta=_minimum_value_meta,
    impl_aten=_minimum_value_aten,
    return_type=RETURN_TYPE.NEW,
    doc=_minimum_value_doc,
)

# TODO: FIXME: strides are incorrect
def _to_dtype_meta(a: TensorLikeType, dtype: torch.dtype) -> TensorLikeType:
    strides = utils.make_contiguous_strides_for(a.shape)
    return TensorMeta(a, strides=strides, dtype=dtype)


def _to_dtype_aten(a: Tensor, dtype: torch.dtype) -> Tensor:
    return a.to(dtype)


_to_dtype_doc = """
    Creates a contiguous copy of a tensor with the given dtype.
"""

to_dtype = _make_prim(
    schema=("to_dtype(Tensor a, ScalarType dtype) -> Tensor"),
    meta=_to_dtype_meta,
    impl_aten=_to_dtype_aten,
    return_type=RETURN_TYPE.NEW,
    doc=_to_dtype_doc,
)

#
# Inplace operators
#


def _copy_to_meta(a: TensorLikeType, b: TensorLikeType):
    assert isinstance(a, TensorLike)
    assert isinstance(b, TensorLike)

    # Validates the cast is safe
    # TODO: move this as an option on the reference
    # a_typ = utils.dtype_to_type(a.dtype)
    # b_typ = utils.dtype_to_type(b.dtype)
    # if a_typ is not utils.get_higher_type(a_typ, b_typ):
    #     raise RuntimeError(str(b.dtype), " can't be cast safely to ", str(a.dtype), "!")

    # Validates the tensors have the same number of elements
    if a.numel() != b.numel():
        msg = "Attempting to copy {0} elements to a tensor with {1} elements!".format(
            b.numel(), a.numel()
        )
        raise RuntimeError(msg)

    return a


def _copy_to_aten(a: Tensor, b: Tensor) -> Tensor:
    return a.copy_(b)


_copy_to_doc = """
  Copies the data in b to a and returns the modified a.
  """

# TODO: Remove safe casting and implement on reference instead
copy_to = _make_prim(
    schema="copy_to(Tensor(a!) a, Tensor b) -> Tensor(a!)",
    meta=_copy_to_meta,
    impl_aten=_copy_to_aten,
    return_type=RETURN_TYPE.INPLACE,
    doc=_copy_to_doc,
)


def _resize_meta(
    a: TensorLikeType, shape: Union[torch.Size, List[int], Tuple[int, ...]]
):
    return TensorMeta(a, shape=shape, strides=utils.make_contiguous_strides_for(shape))


def _resize_aten(a: Tensor, shape: ShapeType) -> Tensor:
    return a.resize_(shape)


_resize_doc = """
  Gives a tensor with no elements a new shape, returning the modified tensor.

  The tensor's strides are contiguous and its values are unitialized.
  """

# TODO: review support arbitrary resizes
resize = _make_prim(
    schema="resize(Tensor(a!) a, int[] shape) -> Tensor(a!)",
    meta=_resize_meta,
    impl_aten=_resize_aten,
    return_type=RETURN_TYPE.INPLACE,
    doc=_resize_doc,
)


def _reduction_meta(inp, dims, *, output_dtype=None):
    """
    Meta function for single output reduction operations
    Stride logic is incorrect
    """
    assert isinstance(inp, TensorLike)
    if output_dtype is None:
        output_dtype = inp.dtype
    output_shape = utils.compute_reduction_output_shape(inp.shape, dims)
    return TensorMeta(
        shape=output_shape,
        strides=utils.make_contiguous_strides_for(output_shape),
        dtype=output_dtype,
        device=inp.device,
    )


def _var_reduction_meta(inp, dims, *, correction):
    if utils.is_complex_dtype(inp.dtype):
        output_dtype = utils.corresponding_real_dtype(inp.dtype)
    else:
        output_dtype = inp.dtype
    return _reduction_meta(inp, dims, output_dtype=output_dtype)


_sum_doc = """
    Computes the sum of elements in the input tensor over the list of dimensions
    specified in the dim argument
    """
_prod_doc = """
    Computes the product of elements in the input tensor over the list of dimensions
    specified in the dim argument
    """
_amax_doc = """
    Computes the maximum value of elements in the input tensor over the list of dimensions
    specified in the dim argument
    """
_amin_doc = """
    Computes the minimum value of elements in the input tensor over the list of dimensions
    specified in the dim argument
    """
_var_doc = """
    Computes the biased variance of x over the list of dimensions specified in the dim argument
    """


def _make_reduction_prim(name: str, impl_aten, doc):
    """Creates a reduction prim."""
    return _make_prim(
        schema=f"{name}(Tensor inp, int[]? dims, *, ScalarType? output_dtype=None) -> Tensor",
        meta=_reduction_meta,
        impl_aten=impl_aten,
        return_type=RETURN_TYPE.NEW,
        doc=doc,
    )


def _make_var_reduction_prim(name: str, impl_aten, doc):
    """Creates a reduction prim."""
    return _make_prim(
        schema=f"{name}(Tensor inp, int[]? dims, *, int correction, ScalarType? output_dtype=None) -> Tensor",
        meta=_var_reduction_meta,
        impl_aten=impl_aten,
        return_type=RETURN_TYPE.NEW,
        doc=doc,
    )


sum = _make_reduction_prim(
    name="sum",
    impl_aten=torch.sum,
    doc=_sum_doc,
)


def _prod_aten(inp: TensorLikeType, dims: Optional[DimsSequenceType], *, dtype: Optional[torch.dtype] = None) -> Tensor:
    if dims is not None:
        for d in sorted(dims, reverse=True):
            assert d >= 0
            inp = torch.prod(inp, d, dtype=dtype)
        return inp
    else:
        return torch.prod(inp, dims, dtype=dtype)

prod = _make_reduction_prim(
    name="prod",
<<<<<<< HEAD
    impl_aten=_prod_aten,
    doc=_sum_doc,
=======
    impl_aten=torch.prod,
    doc=_prod_doc,
>>>>>>> 3ee863cb
)

var = _make_var_reduction_prim(
    name="var",
    impl_aten=torch.var,
    doc=_var_doc,
)

amax = _make_reduction_prim(
    name="amax",
    impl_aten=torch.amax,
    doc=_amax_doc,
)

amin = _make_reduction_prim(
    name="amin",
    impl_aten=torch.amin,
    doc=_amin_doc,
)

# TODO: layout, pin_memory, memory_format
# TODO: model requires_grad on TensorMeta
def _empty_meta(
    shape: ShapeType, *, dtype: torch.dtype, device: torch.device, requires_grad: bool
) -> TensorLikeType:
    strides = utils.make_contiguous_strides_for(shape)
    return TensorMeta(shape=shape, strides=strides, dtype=dtype, device=device)


def _empty_aten(
    shape: ShapeType, *, dtype: torch.dtype, device: torch.device, requires_grad: bool
) -> Tensor:
    return torch.empty(shape, dtype=dtype, device=device, requires_grad=requires_grad)


_empty_doc = """
    Creates a tensor with uninitialized values and the specified shape, dtype, and device.
"""

empty = _make_prim(
    schema="empty(int[] shape, *, ScalarType dtype, Device device, bool requires_grad) -> Tensor",
    meta=_empty_meta,
    impl_aten=_empty_aten,
    return_type=RETURN_TYPE.NEW,
    doc=_empty_doc,
)


def _empty_strided_meta(
    shape: ShapeType,
    strides: StrideType,
    *,
    dtype: torch.dtype,
    device: torch.device,
    requires_grad: bool,
) -> TensorLikeType:
    return TensorMeta(shape=shape, strides=strides, dtype=dtype, device=device)


_empty_strided_doc = """
    Creates a tensor with uninitialized values.
"""

# TODO: add layout, pin_memory
empty_strided = _make_prim(
    schema="empty_strided(int[] shape, int[] strides, *, ScalarType dtype, Device device, bool requires_grad) -> Tensor",
    return_type=RETURN_TYPE.NEW,
    meta=_empty_strided_meta,
    impl_aten=torch.empty_strided,
    doc=_empty_strided_doc,
)


def _full_meta(
    shape: ShapeType,
    fill_value: NumberType,
    *,
    dtype: torch.dtype,
    device: torch.device,
    requires_grad: bool,
) -> TensorLikeType:
    strides = utils.make_contiguous_strides_for(shape)
    return TensorMeta(shape=shape, strides=strides, dtype=dtype, device=device)


def _full_aten(
    shape: ShapeType,
    fill_value: NumberType,
    *,
    dtype: torch.dtype,
    device: torch.device,
    requires_grad: bool,
) -> Tensor:
    # Note that Mypy thinks torch.full can't accept a complex fill_value
    return torch.full(
        shape, fill_value, dtype=dtype, device=device, requires_grad=requires_grad  # type: ignore[arg-type]
    )


_full_doc = """
    Creates a tensor filled with the given fill value, and with the specified shape, dtype, and device.
"""

# TODO: add layout
full = _make_prim(
    schema="full(int[] shape, Scalar fill_value, *, ScalarType dtype, Device device, bool requires_grad) -> Tensor",
    meta=_full_meta,
    impl_aten=_full_aten,
    return_type=RETURN_TYPE.NEW,
    doc=_full_doc,
)


def _full_like_meta(
    a: TensorLikeType,
    fill_value: NumberType,
    *,
    dtype: torch.dtype,
    device: torch.device,
    requires_grad: bool,
) -> TensorLikeType:
    strides = strides = utils.compute_elementwise_output_strides(a)
    if a.numel() == 0:
        strides = a.stride()

    return TensorMeta(a, strides=strides, dtype=dtype, device=device)


def _full_like_aten(
    a: Tensor,
    fill_value: NumberType,
    *,
    dtype: torch.dtype,
    device: torch.device,
    requires_grad: bool,
) -> Tensor:
    # Note that Mypy thinks torch.full can't accept a complex fill_value
    return torch.full_like(
        a, fill_value, dtype=dtype, device=device, requires_grad=requires_grad  # type: ignore[arg-type]
    )


_full_like_doc = """
    Creates a tensor filled with the given fill value, and the same shape, dtype, and device as the
    given tensor by default. The dtype and device settings can be overridden
    by specifying them explicitly.
"""

full_like = _make_prim(
    schema="full_like(Tensor a, Scalar fill_value, *, ScalarType dtype, Device device, bool requires_grad) -> Tensor",
    meta=_full_like_meta,
    impl_aten=_full_like_aten,
    return_type=RETURN_TYPE.NEW,
    doc=_full_like_doc,
)

#
# Randomness Prims
#


def _uniform_meta(
    shape: ShapeType,
    *,
    low: float,
    high: float,
    dtype: torch.dtype,
    device: torch.device,
) -> TensorLikeType:
    strides = utils.make_contiguous_strides_for(shape)
    return TensorMeta(shape=shape, strides=strides, dtype=dtype, device=device)


def _uniform_aten(
    shape: ShapeType,
    *,
    low: float,
    high: float,
    dtype: torch.dtype,
    device: torch.device,
) -> Tensor:
    a = torch.empty(shape, dtype=dtype, device=device)
    a.uniform_(low, high)
    return a


_uniform_doc = """
    Constructs a tensor filled with values drawn uniformly from low to high.
"""

# TODO: we should more seriously review randomness modeling and prims
uniform = _make_prim(
    schema=(
        "uniform(int[] shape, *, Scalar low, Scalar high, ScalarType dtype, Device device) -> Tensor"
    ),
    return_type=RETURN_TYPE.NEW,
    meta=_uniform_meta,
    impl_aten=_uniform_aten,
    doc=_uniform_doc,
)<|MERGE_RESOLUTION|>--- conflicted
+++ resolved
@@ -2255,7 +2255,12 @@
 )
 
 
-def _prod_aten(inp: TensorLikeType, dims: Optional[DimsSequenceType], *, dtype: Optional[torch.dtype] = None) -> Tensor:
+def _prod_aten(
+    inp: TensorLikeType,
+    dims: Optional[DimsSequenceType],
+    *,
+    dtype: Optional[torch.dtype] = None,
+) -> Tensor:
     if dims is not None:
         for d in sorted(dims, reverse=True):
             assert d >= 0
@@ -2264,15 +2269,11 @@
     else:
         return torch.prod(inp, dims, dtype=dtype)
 
+
 prod = _make_reduction_prim(
     name="prod",
-<<<<<<< HEAD
     impl_aten=_prod_aten,
-    doc=_sum_doc,
-=======
-    impl_aten=torch.prod,
     doc=_prod_doc,
->>>>>>> 3ee863cb
 )
 
 var = _make_var_reduction_prim(
