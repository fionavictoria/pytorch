"""Functions to verify exported ONNX model is functionally equivalent to original PyTorch model.

<<<<<<< HEAD
ONNXRuntime is required, serving as the ONNX backend for verification.
=======
ONNX Runtime is required, and is used as the ONNX backend for export verification.
>>>>>>> df1a5218
"""

import contextlib
import copy
import io
import os
import tempfile
import warnings
from typing import Tuple, Union

import numpy as np

import torch
from torch import Tensor
from torch.onnx.utils import unpack_quantized_tensor

_ORT_PROVIDERS = ("CPUExecutionProvider",)


def _flatten_tuples(elem):
    flattened = []
    for t in elem:
        if isinstance(t, tuple):
            flattened.extend(_flatten_tuples(t))
        else:
            flattened.append(t)
    return flattened


def _to_numpy(elem):
    if isinstance(elem, Tensor):
        if elem.requires_grad:
            return elem.detach().cpu().numpy()
        else:
            return elem.cpu().numpy()
    elif isinstance(elem, (list, tuple)):
        return [_to_numpy(inp) for inp in elem]
    elif isinstance(elem, (bool, int, float)):
        return np.array(elem)
    elif isinstance(elem, dict):
        flattened = []
        for k in elem:
            flattened += [_to_numpy(k)] + [_to_numpy(elem[k])]
        return flattened
    return elem


def _inline_flatten_list(inputs, res_list):
    for i in inputs:
        res_list.append(i) if not isinstance(
            i, (list, tuple)
        ) else _inline_flatten_list(i, res_list)
    return res_list


def _unpack_to_numpy(values):
    value_unpacked = []
    for value in values:
        value_unpacked.extend(unpack_quantized_tensor(value))
    return [_to_numpy(v) for v in value_unpacked]


def _run_ort(ort_session, inputs):
    kw_inputs = {}
    if inputs and isinstance(inputs[-1], dict):
        kw_inputs = inputs[-1]
        inputs = inputs[:-1]
    inputs = _unpack_to_numpy(_flatten_tuples(inputs))
    ort_inputs = {}
    for input_name, input in kw_inputs.items():
        ort_inputs[input_name] = _to_numpy(input)
    inputs = _to_numpy(inputs)
    ort_session_inputs = ort_session.get_inputs()
    for i, input in enumerate(inputs):
        if i == len(ort_session_inputs) or ort_session_inputs[i].name in ort_inputs:
            raise ValueError(
                f"got too many positional inputs. inputs: {inputs}. kw_inputs: {kw_inputs}"
            )
        ort_inputs[ort_session_inputs[i].name] = input
    ort_outs = ort_session.run(None, ort_inputs)
    return _inline_flatten_list(ort_outs, [])


def _create_ort_session(
    model: Union[str, io.BytesIO], ort_providers: Tuple[str, ...] = _ORT_PROVIDERS
):
    try:
        import onnxruntime  # type: ignore[import]
    except ImportError:
        raise ImportError("ONNXRuntime is required for export verification.")

    if ort_providers is None:
        ort_providers = _ORT_PROVIDERS

    session_options = onnxruntime.SessionOptions()
    # suppress ort warnings.
    # 0:Verbose, 1:Info, 2:Warning. 3:Error, 4:Fatal. Default is 2.
    session_options.log_severity_level = 3
    ort_session = onnxruntime.InferenceSession(
        model if isinstance(model, str) else model.getvalue(),
        session_options,
        providers=ort_providers,
    )
    return ort_session


def _compare_ort_pytorch_outputs(ort_outs, pt_outs, rtol, atol):
    pt_outs, _ = torch.jit._flatten(pt_outs)
    pt_outs = _unpack_to_numpy(pt_outs)

    assert len(pt_outs) == len(ort_outs), "number of outputs differ"

    for ort_out, pt_out in zip(ort_outs, pt_outs):
        np.testing.assert_allclose(ort_out, pt_out, rtol=rtol, atol=atol)


def _prepare_input_for_pytorch(args, kwargs):
    """Prepare input for PyTorch model execution.

    Any future changes/formatting to the input before dispatching to the PyTorch
    model should be made in this function.

    Args:
        args: positional arguments for PyTorch model forward method.
        kwargs: keyword arguments for PyTorch model forward method.

    Returns:
        args: positional arguments for PyTorch model forward method.
        kwargs: keyword arguments for PyTorch model forward method.
    """
    if isinstance(args, (Tensor, dict)):
        args = (args,)
    # In-place operators will update input tensor data as well.
    # Thus inputs are replicated before every forward call.
    args = copy.deepcopy(args)
    if kwargs:
        kwargs = copy.deepcopy(kwargs)
    else:
        kwargs = {}
    return args, kwargs


def _prepare_input_for_export(args, kwargs):
    """Prepare input for ONNX model export.

    Any future changes/formatting to the input before dispatching to the
    :func:`torch.onnx.export` api should be made in this function.

    Args:
        args: positional arguments for PyTorch model forward method.
        kwargs: keyword arguments for PyTorch model forward method.

    Returns:
        onnx_inputs: positional arguments for ONNX model export, as `args` in
            :func:`torch.onnx.export`.
    """
    args, kwargs = _prepare_input_for_pytorch(args, kwargs)
    if not kwargs and isinstance(args[-1], dict):
        onnx_inputs = args + ({},)
    elif kwargs:
        onnx_inputs = args + (kwargs,)
    else:
        onnx_inputs = args
    return onnx_inputs


def _prepare_input_for_ort(args, kwargs, remained_onnx_input_idx, flatten):
    """Prepare input for ONNX model execution in ONNXRuntime.

    Any future changes/formatting to the input before dispatching to the ONNXRuntime
    InferenceSession run should be made in this function.

    Args:
        args: positional arguments for PyTorch model forward method.
        kwargs: keyword arguments for PyTorch model forward method.

    Returns:
        onnx_inputs: positional arguments for ONNX model execution in ONNXRuntime.
    """
    onnx_inputs = _prepare_input_for_export(args, kwargs)
    if flatten:
        onnx_inputs, _ = torch.jit._flatten(onnx_inputs)
    elif onnx_inputs and onnx_inputs[-1] == {}:
        # Handle empty kwargs (normally removed by flatten).
        onnx_inputs = onnx_inputs[:-1]
    if remained_onnx_input_idx is not None:
        return [onnx_inputs[i] for i in remained_onnx_input_idx]
    else:
        return onnx_inputs


def _try_clone_model(model):
    """Used for preserving original model in case forward mutates model states."""
    try:
        return copy.deepcopy(model)
    except Exception:
        warnings.warn(
            "Failed to clone model. Model state might be mutated during verification."
        )
        return model


def _compare_ort_pytorch_model(
    model,
    ort_session,
    input_args,
    input_kwargs,
    additional_test_inputs,
    remained_onnx_input_idx,
    flatten,
    rtol,
    atol,
):
    """Compare outputs from ONNX model runs with outputs from PyTorch model runs.

    ONNXRuntime is used for model execution backend for ONNX model.

    Raises:
        AssertionError: if outputs from ONNX model and PyTorch model are not
            equal up to specified precision.
    """

    def compare_ort_pytorch_model_with_input(input_args, input_kwargs):
        pt_args, pt_kwargs = _prepare_input_for_pytorch(input_args, input_kwargs)
        # TODO: remove this and treat mutating model separately. See #77679
        model_copy = _try_clone_model(model)
        pt_outs = model_copy(*pt_args, **pt_kwargs)

        ort_inputs = _prepare_input_for_ort(
            input_args, input_kwargs, remained_onnx_input_idx, flatten
        )
        ort_outs = _run_ort(ort_session, ort_inputs)

        _compare_ort_pytorch_outputs(ort_outs, pt_outs, rtol, atol)

    compare_ort_pytorch_model_with_input(input_args, input_kwargs)

    if additional_test_inputs:
        for test_input_args in additional_test_inputs:
            compare_ort_pytorch_model_with_input(test_input_args, {})


def verify(
    model: Union[torch.nn.Module, torch.jit.ScriptModule],
    input_args,
    input_kwargs=None,
    do_constant_folding=True,
    dynamic_axes=None,
    input_names=None,
    output_names=None,
    training=None,
    opset_version=None,
    keep_initializers_as_inputs=True,
    verbose=False,
    fixed_batch_size=False,
    use_external_data=False,
    additional_test_inputs=None,
    remained_onnx_input_idx=None,
    flatten=True,
    ort_providers=_ORT_PROVIDERS,
    rtol=0.001,
    atol=1e-7,
    **kwargs,
):
    """Verify model export to ONNX with ONNXRuntime.

    Args:
        model (torch.nn.Module or torch.jit.ScriptModule): See :func:`torch.onnx.export`.
        input_args (tuple): See :func:`torch.onnx.export`.
        input_kwargs (dict): See :func:`torch.onnx.export`.
        do_constant_folding (bool, optional): See :func:`torch.onnx.export`.
        dynamic_axes (dict, optional): See :func:`torch.onnx.export`.
        input_names (list, optional): See :func:`torch.onnx.export`.
        output_names (list, optional): See :func:`torch.onnx.export`.
        training (bool, optional): See :func:`torch.onnx.export`.
        opset_version (int, optional): See :func:`torch.onnx.export`.
        keep_initializers_as_inputs (bool, optional): See :func:`torch.onnx.export`.
        verbose (bool, optional): See :func:`torch.onnx.export`.
        fixed_batch_size (bool, optional): Legacy argument, used only by rnn test cases.
        use_external_data (bool, optional): Explicitly specify whether to export the
            model with external data.
        additional_test_inputs (list, optional): List of tuples. Each tuple is a set of
            input arguments to test. Currently only *args are supported.
        remained_onnx_input_idx (list, optional): If set, only the specified inputs will
            be passed to ONNX model. This is used when there are unused inputs in original
            PyTorch model. ONNX model will remove unused inputs automatically.
        flatten (bool, optional): Default True. If True, unpack nested list/tuple/dict
            inputs into a flattened list of Tensors for ONNX. Set this to False if nested
            structures are to be preserved for ONNX, which is usually the case with
            exporting ScriptModules.
        ort_providers (sequence, optional): ONNXRuntime providers to use.
        rtol (float, optional): relative tolerance in comparison between ONNX and PyTorch outputs.
        atol (float, optional): absolute tolerance in comparison between ONNX and PyTorch outputs.

    Raises:
        AssertionError: if outputs from ONNX model and PyTorch model are not
            equal up to specified precision.
    """
    if training is not None and training == torch.onnx.TrainingMode.TRAINING:
        model.train()
    elif training is None or training == torch.onnx.TrainingMode.EVAL:
        model.eval()
    with torch.no_grad(), contextlib.ExitStack() as stack:
        model_f: Union[str, io.BytesIO] = io.BytesIO()
        if use_external_data:
            tmpdirname = stack.enter_context(tempfile.TemporaryDirectory())
            model_f = os.path.join(tmpdirname, "model.onnx")

        inputs_for_export = _prepare_input_for_export(input_args, input_kwargs)

        # TODO: remove this and treat mutating model separately. See #77679
        model_copy = _try_clone_model(model)
        torch.onnx._export(
            model,
            inputs_for_export,
            model_f,
            opset_version=opset_version,
            do_constant_folding=do_constant_folding,
            keep_initializers_as_inputs=keep_initializers_as_inputs,
            dynamic_axes=dynamic_axes,
            input_names=input_names,
            output_names=output_names,
            fixed_batch_size=fixed_batch_size,
            training=training,
            verbose=verbose,
        )

        ort_session = _create_ort_session(model_f, ort_providers)

        _compare_ort_pytorch_model(
            model_copy,
            ort_session,
            input_args,
            input_kwargs,
            additional_test_inputs,
            remained_onnx_input_idx,
            flatten,
            rtol,
            atol,
        )<|MERGE_RESOLUTION|>--- conflicted
+++ resolved
@@ -1,10 +1,6 @@
 """Functions to verify exported ONNX model is functionally equivalent to original PyTorch model.
 
-<<<<<<< HEAD
-ONNXRuntime is required, serving as the ONNX backend for verification.
-=======
 ONNX Runtime is required, and is used as the ONNX backend for export verification.
->>>>>>> df1a5218
 """
 
 import contextlib
@@ -13,7 +9,7 @@
 import os
 import tempfile
 import warnings
-from typing import Tuple, Union
+from typing import Any, Dict, List, Optional, Sequence, Tuple, Union
 
 import numpy as np
 
@@ -88,13 +84,13 @@
     return _inline_flatten_list(ort_outs, [])
 
 
-def _create_ort_session(
-    model: Union[str, io.BytesIO], ort_providers: Tuple[str, ...] = _ORT_PROVIDERS
+def _ort_session(
+    model: Union[str, io.BytesIO], ort_providers: Sequence[str] = _ORT_PROVIDERS
 ):
     try:
         import onnxruntime  # type: ignore[import]
     except ImportError:
-        raise ImportError("ONNXRuntime is required for export verification.")
+        raise ImportError("onnxruntime is required for export verification.")
 
     if ort_providers is None:
         ort_providers = _ORT_PROVIDERS
@@ -172,9 +168,9 @@
 
 
 def _prepare_input_for_ort(args, kwargs, remained_onnx_input_idx, flatten):
-    """Prepare input for ONNX model execution in ONNXRuntime.
-
-    Any future changes/formatting to the input before dispatching to the ONNXRuntime
+    """Prepare input for ONNX model execution in ONNX Runtime.
+
+    Any future changes/formatting to the input before dispatching to the ONNX Runtime
     InferenceSession run should be made in this function.
 
     Args:
@@ -182,7 +178,7 @@
         kwargs: keyword arguments for PyTorch model forward method.
 
     Returns:
-        onnx_inputs: positional arguments for ONNX model execution in ONNXRuntime.
+        onnx_inputs: positional arguments for ONNX model execution in ONNX Runtime.
     """
     onnx_inputs = _prepare_input_for_export(args, kwargs)
     if flatten:
@@ -220,7 +216,7 @@
 ):
     """Compare outputs from ONNX model runs with outputs from PyTorch model runs.
 
-    ONNXRuntime is used for model execution backend for ONNX model.
+    ONNX Runtime is used for model execution backend for ONNX model.
 
     Raises:
         AssertionError: if outputs from ONNX model and PyTorch model are not
@@ -249,27 +245,29 @@
 
 def verify(
     model: Union[torch.nn.Module, torch.jit.ScriptModule],
-    input_args,
-    input_kwargs=None,
-    do_constant_folding=True,
-    dynamic_axes=None,
-    input_names=None,
-    output_names=None,
-    training=None,
-    opset_version=None,
-    keep_initializers_as_inputs=True,
-    verbose=False,
-    fixed_batch_size=False,
-    use_external_data=False,
-    additional_test_inputs=None,
-    remained_onnx_input_idx=None,
-    flatten=True,
-    ort_providers=_ORT_PROVIDERS,
-    rtol=0.001,
-    atol=1e-7,
+    input_args: Tuple[Any, ...],
+    input_kwargs: Optional[Dict[str, Any]] = None,
+    do_constant_folding: bool = True,
+    dynamic_axes: Optional[
+        Dict[str, Union[Dict[int, str], Dict[str, List[int]]]]
+    ] = None,
+    input_names: Optional[List[str]] = None,
+    output_names: Optional[List[str]] = None,
+    training: Optional[bool] = None,
+    opset_version: Optional[int] = None,
+    keep_initializers_as_inputs: bool = True,
+    verbose: bool = False,
+    fixed_batch_size: bool = False,
+    use_external_data: bool = False,
+    additional_test_inputs: Optional[List[Tuple[Any, ...]]] = None,
+    remained_onnx_input_idx: Optional[List[int]] = None,
+    flatten: bool = True,
+    ort_providers: Sequence[str] = _ORT_PROVIDERS,
+    rtol: float = 0.001,
+    atol: float = 1e-7,
     **kwargs,
 ):
-    """Verify model export to ONNX with ONNXRuntime.
+    """Verify model export to ONNX with ONNX Runtime.
 
     Args:
         model (torch.nn.Module or torch.jit.ScriptModule): See :func:`torch.onnx.export`.
@@ -295,7 +293,7 @@
             inputs into a flattened list of Tensors for ONNX. Set this to False if nested
             structures are to be preserved for ONNX, which is usually the case with
             exporting ScriptModules.
-        ort_providers (sequence, optional): ONNXRuntime providers to use.
+        ort_providers (sequence, optional): ONNX Runtime providers to use.
         rtol (float, optional): relative tolerance in comparison between ONNX and PyTorch outputs.
         atol (float, optional): absolute tolerance in comparison between ONNX and PyTorch outputs.
 
@@ -332,7 +330,7 @@
             verbose=verbose,
         )
 
-        ort_session = _create_ort_session(model_f, ort_providers)
+        ort_session = _ort_session(model_f, ort_providers)
 
         _compare_ort_pytorch_model(
             model_copy,
