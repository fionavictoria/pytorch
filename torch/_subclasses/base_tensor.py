import torch

# Ideally, tensor subclasses would would inherit directly from Tensor.
# This is just our staging ground for applying behavior that hasn't yet made it
# into the core Tensor class but that we would like to apply by default.
class BaseTensor(torch.Tensor):
    # See https://github.com/pytorch/pytorch/pull/73727 ; this is necessary
    # to ensure that super().__new__ can cooperate with each other
    @staticmethod
    def __new__(cls, elem, *, requires_grad=None, **kwargs):
        if requires_grad is None:
<<<<<<< HEAD
            return super().__new__(cls, elem, **kwargs)
=======
            return super().__new__(cls, elem)  # type: ignore
>>>>>>> 4f33167d
        else:
            return cls._make_subclass(cls, elem, requires_grad, **kwargs)

    # To ensure constructors can cooperate with one another, must accept and
    # ignore element tensor (TODO: is this right???)
    def __init__(self, elem):
        super().__init__()

    # If __torch_dispatch__ is defined (which it will be for all our examples)
    # the default torch function implementation (which preserves subclasses)
    # typically must be disabled
    __torch_function__ = torch._C._disabled_torch_function_impl

__all__ = ["BaseTensor"]<|MERGE_RESOLUTION|>--- conflicted
+++ resolved
@@ -9,11 +9,7 @@
     @staticmethod
     def __new__(cls, elem, *, requires_grad=None, **kwargs):
         if requires_grad is None:
-<<<<<<< HEAD
-            return super().__new__(cls, elem, **kwargs)
-=======
-            return super().__new__(cls, elem)  # type: ignore
->>>>>>> 4f33167d
+            return super().__new__(cls, elem, **kwargs)  # type: ignore
         else:
             return cls._make_subclass(cls, elem, requires_grad, **kwargs)
 
