--- conflicted
+++ resolved
@@ -52,7 +52,7 @@
 
     @classmethod
     def __torch_dispatch__(cls, func, types, args=(), kwargs=None):
-<<<<<<< HEAD
+        kwargs = kwargs if kwargs else {}
 
         # This classes virtualizes .device() calls, need to short-circuit
         # it insteead of calling device again or we would keep on recurring
@@ -61,14 +61,6 @@
             return args[0].fake_device
 
         # Run the original computation
-        kwargs = kwargs if kwargs else {}
-=======
-        kwargs = kwargs if kwargs else {}
-
-
-        # Run the original computation
-        r = super().__torch_dispatch__(func, types, args, kwargs)
->>>>>>> 4f33167d
 
         r = super().__torch_dispatch__(func, types, args, kwargs)
 
@@ -148,21 +140,11 @@
                 f"Unhandled FakeTensor Device Propagation for {func}, found two different devices {common_device}, {t.device}"
             )
 
-<<<<<<< HEAD
-        tree_map(find_common_device, args)
-        tree_map(find_common_device, kwargs)
-
-        assert common_device is not None, f"Could not find common device for {func}"
-=======
         tree_map(merge_devices, args)
         tree_map(merge_devices, kwargs)
->>>>>>> 4f33167d
 
         assert common_device is not None, f"Could not find common device for {func}"
 
-<<<<<<< HEAD
-=======
         return common_device
 
->>>>>>> 4f33167d
 __all__ = ["FakeTensor", "_device_not_kwarg_ops"]