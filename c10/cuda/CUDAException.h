#pragma once

#include <c10/cuda/CUDAMacros.h>
#include <c10/cuda/CUDAMiscFunctions.h>
#include <c10/macros/Macros.h>
#include <c10/util/Exception.h>
#include <cuda.h>

// Note [CHECK macro]
// ~~~~~~~~~~~~~~~~~~
// This is a macro so that AT_ERROR can get accurate __LINE__
// and __FILE__ information.  We could split this into a short
// macro and a function implementation if we pass along __LINE__
// and __FILE__, but no one has found this worth doing.

// Used to denote errors from CUDA framework.
// This needs to be declared here instead util/Exception.h for proper conversion
// during hipify.
namespace c10 {
class C10_CUDA_API CUDAError : public c10::Error {
  using Error::Error;
};
} // namespace c10

// For CUDA Runtime API
#ifdef STRIP_ERROR_MESSAGES
#define C10_CUDA_CHECK(EXPR)                                     \
  do {                                                           \
    cudaError_t __err = EXPR;                                    \
    if (__err != cudaSuccess) {                                  \
      throw c10::CUDAError(                                      \
          {__func__, __FILE__, static_cast<uint32_t>(__LINE__)}, \
          TORCH_CHECK_MSG(false, ""));                           \
    }                                                            \
  } while (0)
#else
#define C10_CUDA_CHECK(EXPR)                                        \
  do {                                                              \
    cudaError_t __err = EXPR;                                       \
    if (__err != cudaSuccess) {                                     \
      auto error_unused C10_UNUSED = cudaGetLastError();            \
<<<<<<< HEAD
      auto _cuda_check_suffix = c10::cuda::get_cuda_check_suffix(__err); \
=======
      (void)error_unused;                                           \
      auto _cuda_check_suffix = c10::cuda::get_cuda_check_suffix(); \
>>>>>>> 4f266eb7
      throw c10::CUDAError(                                         \
          {__func__, __FILE__, static_cast<uint32_t>(__LINE__)},    \
          TORCH_CHECK_MSG(                                          \
              false,                                                \
              "",                                                   \
              "CUDA error: ",                                       \
              cudaGetErrorString(__err),                            \
              _cuda_check_suffix));                                 \
    }                                                               \
  } while (0)
#endif

#define C10_CUDA_CHECK_WARN(EXPR)                              \
  do {                                                         \
    cudaError_t __err = EXPR;                                  \
    if (__err != cudaSuccess) {                                \
      auto error_unused C10_UNUSED = cudaGetLastError();       \
      (void)error_unused;                                      \
      TORCH_WARN("CUDA warning: ", cudaGetErrorString(__err)); \
    }                                                          \
  } while (0)

// Indicates that a CUDA error is handled in a non-standard way
#define C10_CUDA_ERROR_HANDLED(EXPR) EXPR

// Intentionally ignore a CUDA error
#define C10_CUDA_IGNORE_ERROR(EXPR)                             \
  do {                                                          \
    cudaError_t __err = EXPR;                                   \
    if (__err != cudaSuccess) {                                 \
      cudaError_t error_unused C10_UNUSED = cudaGetLastError(); \
      (void)error_unused;                                       \
    }                                                           \
  } while (0)

// Clear the last CUDA error
#define C10_CUDA_CLEAR_ERROR()                                \
  do {                                                        \
    cudaError_t error_unused C10_UNUSED = cudaGetLastError(); \
    (void)error_unused;                                       \
  } while (0)

// This should be used directly after every kernel launch to ensure
// the launch happened correctly and provide an early, close-to-source
// diagnostic if it didn't.
#define C10_CUDA_KERNEL_LAUNCH_CHECK() C10_CUDA_CHECK(cudaGetLastError())<|MERGE_RESOLUTION|>--- conflicted
+++ resolved
@@ -39,12 +39,8 @@
     cudaError_t __err = EXPR;                                       \
     if (__err != cudaSuccess) {                                     \
       auto error_unused C10_UNUSED = cudaGetLastError();            \
-<<<<<<< HEAD
+      (void)error_unused;                                           \
       auto _cuda_check_suffix = c10::cuda::get_cuda_check_suffix(__err); \
-=======
-      (void)error_unused;                                           \
-      auto _cuda_check_suffix = c10::cuda::get_cuda_check_suffix(); \
->>>>>>> 4f266eb7
       throw c10::CUDAError(                                         \
           {__func__, __FILE__, static_cast<uint32_t>(__LINE__)},    \
           TORCH_CHECK_MSG(                                          \
