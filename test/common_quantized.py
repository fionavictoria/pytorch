--- conflicted
+++ resolved
@@ -56,8 +56,4 @@
         zero_point = qmin - round(min_val / scale)
         zero_point = max(qmin, zero_point)
         zero_point = min(qmax, zero_point)
-<<<<<<< HEAD
-    return [scale, zero_point]
-=======
-    return [float(scale), int(zero_point)]
->>>>>>> 29372cbe
+    return [float(scale), int(zero_point)]