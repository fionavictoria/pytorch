#pragma once

#include <ATen/core/dispatch/OperatorEntry.h>
#include <ATen/core/dispatch/RegistrationHandleRAII.h>
#include <c10/util/Exception.h>
#include <c10/util/LeftRight.h>
#include <mutex>
#include <list>

namespace c10 {

class CAFFE2_API OperatorHandle;

/**
 * Implement this interface and register your instance with the dispatcher
 * to get notified when operators are registered or deregistered with
 * the dispatcher.
 */
class CAFFE2_API OpRegistrationListener {
public:
  virtual ~OpRegistrationListener();

  virtual void onOperatorRegistered(const OperatorHandle& op) = 0;
  virtual void onOperatorDeregistered(const OperatorHandle& op) = 0;
};

namespace detail {
class RegistrationListenerList;
}
class SchemaRegistrationHandleRAII;

/**
 * Top-level dispatch interface for dispatching via the dynamic dispatcher.
 * Most end users shouldn't use this directly; if you're trying to register
 * ops look in op_registration
 */
class CAFFE2_API Dispatcher final {
private:
  struct OperatorDef final {
    explicit OperatorDef(FunctionSchema&& schema)
    : op(std::move(schema)), refcount(0) {}

    impl::OperatorEntry op;
    size_t refcount;
  };
  friend class OperatorHandle;

public:
  ~Dispatcher();

  // Implementation note: this class abstracts over the fact that we have per-operator
  // dispatch tables.  This could be easily adjusted to have a single global hash
  // table.

  static Dispatcher& singleton();

  // ------------------------------------------------------------------------
  //
  // Accessing operators by schema
  //
  // ------------------------------------------------------------------------

  /**
   * Looks for an operator schema with the given name and overload name
   * and returns it if it is registered.
   * Returns nullopt otherwise.
   */
  c10::optional<OperatorHandle> findSchema(const OperatorName& operator_name);

  /**
   * Variant of findSchema that results in less code generated at the call site.
   * It (1) takes const char* pointer rather than OperatorName (so we skip
   * generating std::string constructor calls at the call site), and (2)
   * it raises an exception if the operator is not found (so we skip
   * generating exception raising code at the call site)
   *
   * Irritatingly, we still have to generate the handful of instructions
   * for dealing with an exception being thrown during static initialization
   * (e.g. __cxa_guard_abort).  If we could annotate this method noexcept we
   * could avoid this code too, but as the name of the function suggests,
   * it does throw exceptions.
   */
  OperatorHandle findSchemaOrThrow(const char* name, const char* overload_name);

  // ------------------------------------------------------------------------
  //
  // Invoking operators
  //
  // ------------------------------------------------------------------------

  template<class Return, class... Args>
  Return callUnboxed(const OperatorHandle& op, Args... args) const;

  // Like callUnboxed, but override the default DispatchKey calculation code,
  // instead dispatching straight to the provided DispatchKey
  template<class Return, class... Args>
  Return callUnboxedWithDispatchKey(const OperatorHandle& op, DispatchKey dispatchKey, Args... args) const;

  // Invoke an operator via the boxed calling convention using an IValue stack
  void callBoxed(const OperatorHandle& op, Stack* stack) const;

  // ------------------------------------------------------------------------
  //
  // Performing registrations (NON user public; use op_registration)
  //
  // ------------------------------------------------------------------------

  /**
   * Register a new operator schema.
   *
   * If a schema with the same operator name and overload name already exists,
   * this function will check that both schemas are exactly identical.
   *
   * @return An OperatorHandle for the registered schema which can be used to
   *         register kernels for the operator and a RegistrationHandleRAII RAII
   *         object that manages the lifetime of the registration. Once that
   *         object is destructed, the kernel will be deregistered.
   */
  std::pair<RegistrationHandleRAII, OperatorHandle> registerSchema(FunctionSchema schema);

  /**
   * Returns true, iff the given operator handle is still valid,
   * i.e. the operator was not deregistered.
   * Note that this function is somewhat expensive to call,
   * so don't do it in a hotpath.
   */
  bool isValid(const OperatorHandle& op) const;

  /**
   * Register a kernel to the dispatch table for an operator.
   * If dispatch_key is nullopt, then this registers a fallback kernel.
   *
   * @return A RAII object that manages the lifetime of the registration.
   *         Once that object is destructed, the kernel will be deregistered.
   */
  RegistrationHandleRAII registerKernel(const OperatorHandle& op, c10::optional<DispatchKey> dispatch_key, KernelFunction kernel);

  /**
   * Register a fallback kernel for a backend.
   * If an operator is called but there is no concrete kernel for the dispatch
   * key of the given operator arguments, it will check if there is such a
   * fallback kernel for the given dispatch key and, if yes, call that one.
   */
  RegistrationHandleRAII registerBackendFallbackKernel(DispatchKey dispatch_key, KernelFunction kernel);

<<<<<<< HEAD
  // This function is a temporary hack that allows register_aten_ops.cpp to register its codegen'ed
  // unboxing wrapper for aten operators. We still need those for some operators because not all work
  // with the templated unboxing logic yet.
  // TODO Delete setBoxedKernelFor_ once all operators work with the templated boxing logic
  void setManuallyBoxedKernelFor_(const OperatorHandle& op, KernelFunction::InternalBoxedKernelFunction* func);

  template<class Return, class... Args>
  Return callUnboxed(const OperatorHandle& op, Args... args) const;

  template<class Return, class... Args>
  Return callUnboxedWithDispatchKey(const OperatorHandle& op, DispatchKey dispatchKey, Args... args) const;

  void callBoxed(const OperatorHandle& op, Stack* stack) const;
=======
  // ------------------------------------------------------------------------
  //
  // Listeners on registrations
  //
  // ------------------------------------------------------------------------
>>>>>>> 8e8a37d7

  /**
   * Add a listener that gets called whenever a new op is registered or an existing
   * op is deregistered. Immediately after registering, this listener gets called
   * for all previously registered ops, so it can be used to keep track of ops
   * registered with this dispatcher.
   */
  void addRegistrationListener(std::unique_ptr<OpRegistrationListener> listener);

private:
  Dispatcher();

  OperatorHandle findOrRegisterSchema_(FunctionSchema&& schema);

  void deregisterSchema_(const OperatorHandle& op, const OperatorName& op_name);
  void deregisterBackendFallbackKernel_(DispatchKey dispatchKey);
  [[noreturn]] static void reportError(const DispatchTable& dispatchTable, DispatchKey dispatchKey);

  const KernelFunction& dispatch_(const DispatchTable& dispatchTable, DispatchKey dispatch_key) const;

  std::list<OperatorDef> operators_;
  LeftRight<ska::flat_hash_map<OperatorName, OperatorHandle>> operatorLookupTable_;
  impl::KernelFunctionTable backendFallbackKernels_;
  // Set of backends which have specified they do NOT want fallthrough behavior
  // (we store the inverse because it avoids a negation when we use this for
  // masking)
  DispatchKeySet backendsWithoutFallthrough_;
  std::unique_ptr<detail::RegistrationListenerList> listeners_;
  std::mutex mutex_;
};

/**
 * This is a handle to an operator schema registered with the dispatcher.
 * This handle can be used to register kernels with the dispatcher or
 * to lookup a kernel for a certain set of arguments.
 */
class CAFFE2_API OperatorHandle final {
public:
  OperatorHandle(OperatorHandle&&) noexcept = default;
  OperatorHandle& operator=(OperatorHandle&&) noexcept = default;
  OperatorHandle(const OperatorHandle&) = default;
  OperatorHandle& operator=(const OperatorHandle&) = default;

  /**
   * Returns true iff the operator handle is still valid,
   * i.e. the operator was not deregistered.
   * Note that this function is somewhat expensive to call,
   * so don't do it in a hotpath.
   */
  bool isValid() const {
    return c10::Dispatcher::singleton().isValid(*this);
  }

  const FunctionSchema& schema() const {
    return operatorIterator_->op.schema();
  }

  template<class Return, class... Args>
  Return callUnboxed(Args... args) const {
    return c10::Dispatcher::singleton().callUnboxed<Return, Args...>(*this, std::forward<Args>(args)...);
  }

  template<class Return, class... Args>
  Return callUnboxedWithDispatchKey(DispatchKey dispatchKey, Args... args) const {
    return c10::Dispatcher::singleton().callUnboxedWithDispatchKey<Return, Args...>(*this, dispatchKey, std::forward<Args>(args)...);
  }

  void callBoxed(Stack* stack) const {
    c10::Dispatcher::singleton().callBoxed(*this, stack);
  }

private:
  explicit OperatorHandle(std::list<Dispatcher::OperatorDef>::iterator operatorIterator)
  : operatorIterator_(std::move(operatorIterator)) {}
  friend class Dispatcher;

  std::list<Dispatcher::OperatorDef>::iterator operatorIterator_;
};

namespace detail {
template<class... Args> inline void unused_arg_(const Args&...) {}
}

template<class Return, class... Args>
inline Return Dispatcher::callUnboxedWithDispatchKey(const OperatorHandle& op, DispatchKey dispatchKey, Args... args) const {
  detail::unused_arg_(args...);  // workaround for a false-positive warning about unused parameters in gcc 5
  const auto& dispatchTable = op.operatorIterator_->op.dispatch_table();
  const KernelFunction& kernel = dispatch_(dispatchTable, dispatchKey);
  return kernel.template callUnboxed<Return, Args...>(op, std::forward<Args>(args)...);
}

template<class Return, class... Args>
inline Return Dispatcher::callUnboxed(const OperatorHandle& op, Args... args) const {
  detail::unused_arg_(args...);  // workaround for a false-positive warning about unused parameters in gcc 5
  const auto& dispatchTable = op.operatorIterator_->op.dispatch_table();
  auto dispatchKey = dispatchTable.dispatchKeyExtractor().getDispatchKeyUnboxed<Args...>(backendsWithoutFallthrough_, args...);
  return callUnboxedWithDispatchKey<Return, Args...>(op, dispatchKey, args...);
}

inline void Dispatcher::callBoxed(const OperatorHandle& op, Stack* stack) const {
  // note: this doesn't need the mutex because write operations on the list keep iterators intact.
  const auto& dispatchTable = op.operatorIterator_->op.dispatch_table();
  auto dispatchKey = dispatchTable.dispatchKeyExtractor().getDispatchKeyBoxed(backendsWithoutFallthrough_, stack);
  const KernelFunction& kernel = dispatch_(dispatchTable, dispatchKey);
  kernel.callBoxed(op, stack);
}

inline const KernelFunction& Dispatcher::dispatch_(const DispatchTable& dispatchTable, DispatchKey dispatchKey) const {
  const KernelFunction* backendKernel = dispatchTable.lookup(dispatchKey);

  if (nullptr != backendKernel) {
    return *backendKernel;
  }

  const auto& backendFallbackKernel = backendFallbackKernels_[dispatchKey];
  if (backendFallbackKernel.isValid()) {
    return backendFallbackKernel;
  }

  const KernelFunction* catchallKernel = dispatchTable.lookupCatchallKernel();
  if (C10_LIKELY(nullptr != catchallKernel)) {
    return *catchallKernel;
  }

  reportError(dispatchTable, dispatchKey);
}

} // namespace c10<|MERGE_RESOLUTION|>--- conflicted
+++ resolved
@@ -143,27 +143,17 @@
    */
   RegistrationHandleRAII registerBackendFallbackKernel(DispatchKey dispatch_key, KernelFunction kernel);
 
-<<<<<<< HEAD
   // This function is a temporary hack that allows register_aten_ops.cpp to register its codegen'ed
   // unboxing wrapper for aten operators. We still need those for some operators because not all work
   // with the templated unboxing logic yet.
   // TODO Delete setBoxedKernelFor_ once all operators work with the templated boxing logic
   void setManuallyBoxedKernelFor_(const OperatorHandle& op, KernelFunction::InternalBoxedKernelFunction* func);
 
-  template<class Return, class... Args>
-  Return callUnboxed(const OperatorHandle& op, Args... args) const;
-
-  template<class Return, class... Args>
-  Return callUnboxedWithDispatchKey(const OperatorHandle& op, DispatchKey dispatchKey, Args... args) const;
-
-  void callBoxed(const OperatorHandle& op, Stack* stack) const;
-=======
   // ------------------------------------------------------------------------
   //
   // Listeners on registrations
   //
   // ------------------------------------------------------------------------
->>>>>>> 8e8a37d7
 
   /**
    * Add a listener that gets called whenever a new op is registered or an existing
