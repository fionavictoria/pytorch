import os
from typing import List, Dict, Optional, Tuple, Set, Any, Union, Sequence, TypeVar
from typing_extensions import Literal
import yaml
from collections import OrderedDict, defaultdict, namedtuple
import argparse
import pathlib
import json
from dataclasses import dataclass

from tools.codegen.model import (Argument, DispatchKey, FunctionSchema,
                                 Location, NativeFunction,
                                 NativeFunctionsGroup, OperatorName,
                                 BackendIndex, BackendMetadata,
                                 OptionalType, SchemaKind, SelfArgument,
                                 TensorOptionsArguments, Type, Variant,
                                 is_cuda_dispatch_key,
                                 is_generic_dispatch_key,
                                 Tag, BaseOperatorName)
from tools.codegen.api.types import (Binding, CppSignature, CppSignatureGroup,
                                     DispatcherSignature, NativeSignature)
from tools.codegen.api import cpp
import tools.codegen.api.dispatcher as dispatcher
import tools.codegen.api.native as native
import tools.codegen.api.meta as meta
import tools.codegen.api.structured as structured
from tools.codegen.api.translate import translate
from tools.codegen.selective_build.selector import SelectiveBuilder
from tools.codegen.utils import (
    Target, concatMap, context, mapMaybe, YamlDumper, YamlLoader, FileManager, assert_never
)
from tools.codegen.context import (method_with_native_function,
                                   native_function_manager,
                                   with_native_function_and_indices,
                                   with_native_function)
import tools.codegen.dest as dest
from tools.codegen.gen_functionalization_type import (
    gen_functionalization_definition,
    gen_functionalization_registration,
    gen_functionalization_view_inverse_declaration
)

T = TypeVar('T')

# Welcome to the ATen code generator v2!  The ATen code generator is
# responsible for parsing native_functions.yaml and then generating
# various generated files (e.g., TypeDefault.cpp) based on the operators
# defined in this file.  This means that the code generator knows how to
# parse function schema, and then translate this into various C++ types
# and boilerplate code.
#
# Some things to know about this file when you modify it:
#
# - This file has STRICT mypy typechecking.  Typecheck it with
#   `mypy --config mypy-strict.ini` in the root source directory
#
# - Most of the heavy lifting lives in external modules:
#   - 'model' has the data model for native_functions.yaml.  The classes
#     in those file represent what you see when you look at
#     a native_functions.yaml
#   - 'api' has conversions for how to translate JIT schema into
#     the various C++ APIs that the codegen interacts with.  There
#     are in fact THREE different C++ APIs: the public C++ API,
#     the dispatcher API, and the legacy disaptcher API.  See each
#     of these respective files for more information

# ~~~~~~~~~~~~~~~~~~~~~~~~~~~~~~~~~~~~~~~~~~~~~~~~~~~~~~~~~~~~~~~~~~~ #
#
#                         HELPER FUNCTIONS
#
# ~~~~~~~~~~~~~~~~~~~~~~~~~~~~~~~~~~~~~~~~~~~~~~~~~~~~~~~~~~~~~~~~~~~ #

# A custom loader for YAML to let us also keep track of line numbers
# of each entry in the YAML file
class LineLoader(YamlLoader):
    def construct_mapping(self, node, deep=False):  # type: ignore[no-untyped-def]
        mapping = super().construct_mapping(node, deep=deep)  # type: ignore[no-untyped-call]
        # Add 1 so line numbering starts at 1
        mapping['__line__'] = node.start_mark.line + 1
        return mapping

_GLOBAL_PARSE_NATIVE_YAML_CACHE = {}

# Parse native_functions.yaml into a sequence of NativeFunctions and Backend Indices.
ParsedYaml = namedtuple('ParsedYaml', ['native_functions', 'backend_indices'])
def parse_native_yaml(path: str) -> ParsedYaml:
    global _GLOBAL_PARSE_NATIVE_YAML_CACHE
    if path not in _GLOBAL_PARSE_NATIVE_YAML_CACHE:
        with open(path, 'r') as f:
            es = yaml.load(f, Loader=LineLoader)
        assert isinstance(es, list)
        rs: List[NativeFunction] = []
        bs: Dict[DispatchKey, Dict[OperatorName, BackendMetadata]] = defaultdict(dict)
        for e in es:
            assert isinstance(e.get('__line__'), int), e
            loc = Location(path, e['__line__'])
            funcs = e.get('func')
            with context(lambda: f'in {loc}:\n  {funcs}'):
                func, m = NativeFunction.from_yaml(e, loc)
                rs.append(func)
                BackendIndex.grow_index(bs, m)
        error_check_native_functions(rs)
        # Default dict is to prevent the codegen from barfing when we have a dispatch key that has no kernels yet.
        indices: Dict[DispatchKey, BackendIndex] = defaultdict(lambda: BackendIndex(
            dispatch_key=DispatchKey.Undefined, use_out_as_primary=True, external=False, index={}))
        for k, v in bs.items():
            # All structured in-tree operators are implemented in terms of their out operator.
            indices[k] = BackendIndex(dispatch_key=k, use_out_as_primary=True, external=False, index=v)
        _GLOBAL_PARSE_NATIVE_YAML_CACHE[path] = ParsedYaml(rs, indices)

    return _GLOBAL_PARSE_NATIVE_YAML_CACHE[path]

# Some assertions are already performed during parsing, but those are only within a single NativeFunction.
# Assertions here are meant to be performed across NativeFunctions.
def error_check_native_functions(funcs: Sequence[NativeFunction]) -> None:
    func_map: Dict[OperatorName, NativeFunction] = {}
    base_func_map: Dict[BaseOperatorName, List[NativeFunction]] = defaultdict(list)
    for f in funcs:
        func_map[f.func.name] = f
        base_func_map[f.func.name.name].append(f)
    for f in funcs:
        if f.structured_delegate is not None:
            delegate_func = func_map[f.structured_delegate]
            assert delegate_func.structured, \
                f"{f.func.name} is marked as a structured_delegate pointing to " \
                f"{f.structured_delegate}, but {f.structured_delegate} is not marked as structured. " \
                f"Consider adding 'structured=True' to the delegated operator"
        if f.tag is not None and f.tag is Tag.inplace_view:
            base_name = f.func.name.name
            overload_name = f.func.name.overload_name
            assert base_name.inplace, \
                f"{f.func.name} is marked with tag: inplace_view, but it doesn't follow the naming " \
                "convention for inplace ops - the codegen expects the base name to have a trailing underscore. "
            out_of_place_base_name = BaseOperatorName(base_name.base, False, base_name.dunder_method)
            assert len(base_func_map[out_of_place_base_name]) > 0, \
                f"{f.func.name} is marked with tag: inplace_view. The codegen expects there to be a corresponding " \
                f"out-of-place view op with the name '{base_name}' and matching schema, but it didn't find one. "


def cpp_string(s: str) -> str:
    """Convert a python string into a c++ string literal """
    s = s.replace('\\', '\\\\')
    s = s.replace('"', '\\"')
    s = s.replace('\a', '\\a')
    s = s.replace('\b', '\\b')
    s = s.replace('\f', '\\f')
    s = s.replace('\n', '\\n')
    s = s.replace('\v', '\\v')
    s = s.replace('\t', '\\t')
    return f'"{s}"'

# ~~~~~~~~~~~~~~~~~~~~~~~~~~~~~~~~~~~~~~~~~~~~~~~~~~~~~~~~~~~~~~~~~~~ #
#
#                        C++ CODE GENERATION
#
# ~~~~~~~~~~~~~~~~~~~~~~~~~~~~~~~~~~~~~~~~~~~~~~~~~~~~~~~~~~~~~~~~~~~ #

# Most functions in this section are curried: they consist of a function
# that takes some parameters (e.g., what is to be generated) which itself
# returns a function that actually maps NativeFunction to the code
# to be generated.  This pattern makes it convenient to use map, concatMap
# and similar functional combinators.

def static_dispatch_keys(backend: Optional[BackendIndex]) -> List[DispatchKey]:
    if backend is None:
        return []
    else:
        return [
            backend.dispatch_key,
            DispatchKey.CompositeImplicitAutograd,
            DispatchKey.CompositeExplicitAutograd
        ]

def static_dispatch_extra_headers(backend: Optional[BackendIndex], skip_tensor_include: bool = False) -> str:
    if skip_tensor_include:
        # See Note [Avoiding Include Cycles In Static Dispatch]
        maybe_inl = '_inl'
    else:
        maybe_inl = ''
    return '\n'.join([
        f'#include <ATen/{dispatch_key}Functions{maybe_inl}.h>' for dispatch_key in static_dispatch_keys(backend)])

def static_dispatch(
    f: NativeFunction, cpp_sig: CppSignature,
    *, method: bool, backend_index: Optional[BackendIndex]
) -> Optional[str]:
    if backend_index is None or f.manual_kernel_registration:
        return None
    target_sig = CppSignatureGroup.from_native_function(f, method=False, fallback_binding=False).signature
    name = target_sig.name()
    exprs = translate(cpp_sig.arguments(), target_sig.arguments(), method=method)
    exprs_str = ', '.join(a.expr for a in exprs)

    if f.structured_delegate is not None:
        # TODO: for ops with structured_delegate it should check the dispatch table of
        # the out variant instead. For now, these structured ops all have CPU/CUDA kernels
        # so we always dispatch to the `backend`, but this could be wrong when we
        # migrate math/default_backend ops to use structured delegate.
        return f'return at::{backend_index.dispatch_key.lower()}::{name}({exprs_str});'

    if backend_index.has_kernel(f):
        return f'return at::{backend_index.dispatch_key.lower()}::{name}({exprs_str});'
    elif f.has_composite_explicit_autograd_kernel:
        return f'return at::{DispatchKey.CompositeExplicitAutograd.lower()}::{name}({exprs_str});'
    elif f.has_composite_implicit_autograd_kernel:
        return f'return at::{DispatchKey.CompositeImplicitAutograd.lower()}::{name}({exprs_str});'

    return f'TORCH_CHECK(false, "Static dispatch does not support {name} for {backend_index.dispatch_key}.");'

# Generates RegisterSchema.cpp.  Depending on the selector, either
# all schemas are registered, or only some are (in the case of
# selective build)
@dataclass(frozen=True)
class RegisterSchema:
    selector: SelectiveBuilder

    @method_with_native_function
    def __call__(self, f: NativeFunction) -> Optional[str]:
        if not self.selector.is_native_function_selected(f):
            return None
        return f'm.def({cpp_string(str(f.func))});\n'

# Generates Operators.h and Operators.cpp.
# These provide macros that, given an operator and overload name, allow users
# to access an "un-overloaded" function version of the operator. This
# is useful for extension writers who want to (1) want to decltype the operator
# and (2) don't want to worry about method-only operators.
@dataclass(frozen=True)
class ComputeOperators:
    target: Union[
        Literal[Target.DECLARATION],
        Literal[Target.DEFINITION]
    ]

    @method_with_native_function
    def __call__(self, f: NativeFunction) -> str:
        sig = DispatcherSignature.from_schema(f.func)
        name = f.func.name.unambiguous_name()
        call_method_name = 'call'
        redispatch_method_name = 'redispatch'

        if self.target is Target.DECLARATION:
            # Note [The ATen Operators API]
            # The ATen Operators API lives in the at::_ops namespace, and contains compile-time
            # metadata about each operator + entry points into the Dispatcher.
            # The C++ function, method, and redispatch API's are all implemented as wrappers
            # into various bits of the structs defined here.
            #
            # Important characteristics about the Operators API:
            # (1) It follows the Dispatcher API.
            #     This is kind of necessary to avoid overhead.
            #     For example: if it followed the C++ API, then all of the faithful C++ factory functions
            #     would need to wrap their arguments into TensorOptions only to unwrap them again.
            # (2) Overload names are disambiguated.
            #     This is helpful for pytorch extenders who would like to decltype() an aten operator,
            #     that has overloads, e.g. decltype(at::_ops::mul_Tensor::call)
            # (3) No argument defaulting is allowed.
            #     This is more of an implementation detail to avoid #include cycles,
            #     since TensorBody.h (which defines the Tensor class) needs to include this file.
            # (4) manual_cpp_bindings and faithful names are not included in the API.
            #     This applies to stuff like __dispatch__is_complex(), and add_outf().
            #     These aren't "real aten ops", they're just additional functions provided by the C++ API.
            #     They're implemented as wrappers in Functions.h that call into the actual operators
            #     defined here, i.e. at::_ops::is_complex::call() and at::_ops::add_out::call().
            #     This means that ATEN_OP(is_complex) will not fastpath, and will go through the dispatcher.
            return f"""
struct TORCH_API {name} {{
  using schema = {sig.type()};
  using ptr_schema = schema*;
  // See Note [static constexpr char* members for windows NVCC]
  STATIC_CONSTEXPR_STR_INL_EXCEPT_WIN_CUDA(name, "aten::{f.func.name.name}")
  STATIC_CONSTEXPR_STR_INL_EXCEPT_WIN_CUDA(overload_name, "{f.func.name.overload_name}")
  STATIC_CONSTEXPR_STR_INL_EXCEPT_WIN_CUDA(schema_str, {cpp_string(str(f.func))})
  static {sig.defn(name=call_method_name, is_redispatching_fn=False)};
  static {sig.defn(name=redispatch_method_name, is_redispatching_fn=True)};
}};"""
        elif self.target is Target.DEFINITION:
            defns = f"""
STATIC_CONST_STR_OUT_OF_LINE_FOR_WIN_CUDA({name}, name, "aten::{f.func.name.name}")
STATIC_CONST_STR_OUT_OF_LINE_FOR_WIN_CUDA({name}, overload_name, "{f.func.name.overload_name}")
STATIC_CONST_STR_OUT_OF_LINE_FOR_WIN_CUDA({name}, schema_str, {cpp_string(str(f.func))})

// aten::{f.func}
static C10_NOINLINE c10::TypedOperatorHandle<{name}::schema> create_{name}_typed_handle() {{
  return c10::Dispatcher::singleton()
      .findSchemaOrThrow({name}::name, {name}::overload_name)
      .typed<{name}::schema>();
}}
"""

            for is_redispatching_fn in [False, True]:
                if is_redispatching_fn:
                    dispatcher_exprs_str = ', '.join(['dispatchKeySet'] + [a.name for a in sig.arguments()])
                    dispatcher_call = 'redispatch'
                    method_name = f'{name}::{redispatch_method_name}'
                else:
                    dispatcher_exprs_str = ', '.join([a.name for a in sig.arguments()])
                    dispatcher_call = 'call'
                    method_name = f'{name}::{call_method_name}'

                defns += f"""
// aten::{f.func}
{sig.defn(name=method_name, is_redispatching_fn=is_redispatching_fn)} {{
    static auto op = create_{name}_typed_handle();
    return op.{dispatcher_call}({dispatcher_exprs_str});
}}
"""
            return defns
        else:
            assert_never(self.target)


# Generates Function.h, which provides the functional public C++ API,
# and the scaffolding to call into the dispatcher from these functions.
@dataclass(frozen=True)
class ComputeFunction:
    static_dispatch_backend_index: Optional[BackendIndex]

    @method_with_native_function
    def __call__(self, f: NativeFunction) -> Optional[str]:
        if Variant.function not in f.variants:
            return None

        sig_group = CppSignatureGroup.from_native_function(f, method=False, fallback_binding=f.manual_cpp_binding)

        def generate_defn(faithful: bool) -> str:
            if faithful:
                sig = sig_group.faithful_signature
                assert sig is not None
            else:
                sig = sig_group.signature

            # See Note [The ATen Operators API]
            target_sig = DispatcherSignature.from_schema(f.func)
            exprs = translate(sig.arguments(), target_sig.arguments())
            exprs_str = ', '.join([e.expr for e in exprs])

            static_dispatch_block = static_dispatch(f, sig, method=False, backend_index=self.static_dispatch_backend_index)
            if static_dispatch_block is None:
                return f"""
// aten::{f.func}
TORCH_API inline {sig.decl()} {{
    return at::_ops::{f.func.name.unambiguous_name()}::call({exprs_str});
}}
"""
            else:
                return f"""
// aten::{f.func}
TORCH_API inline {sig.decl()} {{
    {static_dispatch_block}
}}
"""
        result = generate_defn(False)
        if sig_group.faithful_signature is not None:
            result += generate_defn(True)

        return result

# Generates TensorBody.h. This file provides the object-oriented (method-based)
# public C++ API, and the scaffolding to call into the dispatcher from these functions.
@dataclass(frozen=True)
class ComputeTensorMethod:
    target: Union[
        Literal[Target.DECLARATION],
        Literal[Target.DEFINITION]
    ]
    static_dispatch_backend_index: Optional[BackendIndex]

    @method_with_native_function
    def __call__(self, f: NativeFunction) -> Optional[str]:
        if Variant.method not in f.variants:
            return None

        assert not f.func.is_out_fn()
        assert f.func.arguments.self_arg is not None

        sig_group = CppSignatureGroup.from_native_function(f, method=True, fallback_binding=f.manual_cpp_binding)

        if self.target is Target.DECLARATION:
            result = f"{sig_group.signature.decl()} const;\n"
            if sig_group.faithful_signature is not None:
                result += f"{sig_group.faithful_signature.decl()} const;\n"
            return result

        if self.target is not Target.DEFINITION:
            assert_never(self.target)

        def generate_defn(faithful: bool) -> str:
            if faithful:
                sig = sig_group.faithful_signature
                assert sig is not None
            else:
                sig = sig_group.signature

            target_sig = DispatcherSignature.from_schema(f.func)
            exprs = translate(sig.arguments(), target_sig.arguments(), method=True)
            exprs_str = ', '.join([e.expr for e in exprs])

            static_dispatch_block = static_dispatch(f, sig, method=True, backend_index=self.static_dispatch_backend_index)
            if static_dispatch_block is None:
                return f"""
// aten::{f.func}
inline {sig.defn(prefix="Tensor::")} const {{
    return at::_ops::{f.func.name.unambiguous_name()}::call({exprs_str});
}}
"""
            else:
                return f"""
// aten::{f.func}
inline {sig.defn(prefix="Tensor::")} const {{
    {static_dispatch_block}
}}
"""

        result = generate_defn(faithful=False)
        if sig_group.faithful_signature is not None:
            result += generate_defn(faithful=True)

        return result

# Generates RedispatchFunctions.h.
# This is similar to the C++ API defined in Functions.h, but provides access
# to the dispatcher's redispatch API.
@dataclass(frozen=True)
class ComputeRedispatchFunction:

    @method_with_native_function
    def __call__(self, f: NativeFunction) -> Optional[str]:
        # We unconditionally generate function variants of the redispatch API.
        # This is mainly because we can namespace functions separately, but not methods,
        sig_group = CppSignatureGroup.from_native_function(f, method=False, fallback_binding=f.manual_cpp_binding)

        def generate_defn(faithful: bool) -> str:
            if faithful:
                sig = sig_group.faithful_signature
                assert sig is not None
            else:
                sig = sig_group.signature

            target_sig = DispatcherSignature.from_schema(f.func)
            exprs = translate(sig.arguments(), target_sig.arguments())
            exprs_str = ', '.join(['dispatchKeySet'] + [a.expr for a in exprs])

            return f"""
// aten::{f.func}
TORCH_API inline {sig.decl(is_redispatching_fn=True)} {{
    return at::_ops::{f.func.name.unambiguous_name()}::redispatch({exprs_str});
}}
"""
        result = generate_defn(False)
        if sig_group.faithful_signature is not None:
            result += generate_defn(True)

        return result


# Generates ATenOpList.cpp, a runtime accessible list of all aten
# operators.
# TODO: This was historically used to help some JIT interop code
# figure out whether or not to treat aten namespace'd operators
# one way or another, we should reevaluate if this is actually needed.
@with_native_function
def compute_aten_op(f: NativeFunction) -> str:
    return f'{{"aten::{f.func.name.name}", "{f.func.name.overload_name}"}},'

# Generates MetaFunctions.h
def compute_meta_function_declaration(g: NativeFunctionsGroup) -> Optional[str]:
    if not g.structured:
        return None
    with native_function_manager(g.out):
        name = meta.name(g)
        args = structured.meta_arguments(g)
        args_str = ', '.join(a.decl() for a in args)
        parent_class = g.out.structured_inherits
        if parent_class is None:
            parent_class = "at::impl::MetaBase"
        meta_return = "void"
        precomputed = g.out.precomputed if g.structured else None

        if precomputed:
            # Generate the template declaration with one bool parameter for each
            # precomputed element. Each parameter is true if the corresponding (in
            # terms of position) precomputed element has been set.
            precomputed_elements = [elem for replace_list in precomputed.replace.values() for elem in replace_list]
            precomputed_template_parameters = [elem.name.upper() for elem in precomputed_elements]
            precomputed_template_params_str = ", ".join(f"bool {param} = false" for param in precomputed_template_parameters)
            precompute_template_decl = f"template <{precomputed_template_params_str}>"

            # Generate a string containing declarations of all precomputed elements.
            precomputed_elements_with_cpp_types = [
                structured.argument_type(elem, binds=elem.name)
                for elem in precomputed_elements
            ]

            precomputed_elements_decl = ";\n".join(
                f"{elem.cpp_type(strip_ref=True)} {elem.name}" for elem in precomputed_elements_with_cpp_types
            )

            # Generate "setter" methods for each precomputed element. Each method will return
            # a new instance of precompute_out with the template parameter that corresponds to
            # the member set by the method to true (to indicate that it has been set).
            setter_methods = []
            for i, elem in enumerate(precomputed_elements):
                # Generate the signature. The return type will be the same
                # as the type of `this` but with the template parameter
                # corresponding to the element set by this method set to true.
                # The assert generated below will ensure that this template
                # parameter is false on the type of `this`.
                return_ty_templates = ", ".join(
                    precomputed_template_parameters[:i] + ["true"] + precomputed_template_parameters[i + 1:]
                )
                return_ty = f"precompute_out<{return_ty_templates}>"
                elem_cpp_ty = precomputed_elements_with_cpp_types[i].cpp_type(strip_ref=True)
                signature = f"{return_ty} set_{elem.name}({elem_cpp_ty} value)"

                # Generate an assert which checks that the
                # template parameter corresponding to the precomputed
                # element that is set by this method is false on the
                # class corresponding to the object that `this` points to.
                # This ensures that each element can be set only once.
                assert_msg = f"\"{precomputed_elements[i].name} already set\""
                assert_stmt = f"static_assert({precomputed_template_parameters[i]} == false, {assert_msg});"

                # Generate the new object construction block. All state
                # except the element that this method sets is copied from the
                # object that `this` points to. The value for the element that
                # the method sets is taken from a method parameter.
                construction_stmts = []
                construction_stmts.append(f"{return_ty} ret;")

                for j, elem in enumerate(precomputed_elements):
                    if i == j:
                        construction_stmts.append(f"ret.{elem.name} = value;")
                    else:
                        construction_stmts.append(f"ret.{elem.name} = this->{elem.name};")

                construction_stmts.append("return ret;")
                construction_block = "\n".join(construction_stmts)

                setter_methods.append(f"""
                    {signature} {{
                        {assert_stmt}
                        {construction_block}
                    }}
                """)
            setter_methods_decl = "\n".join(setter_methods)

            # Meta should return an instance of the struct containing the precomputed elements.
            meta_return_template_params = ", ".join(["true"] * len(precomputed_template_parameters))
            # This typedef (actually a using statement) is needed so that TORCH_META_FUNC can reuse the return
            # type (which has a variable number of template parameters).
            meta_return_typedef = f"using meta_return_ty = precompute_out <{meta_return_template_params}>;"
            meta_return = "meta_return_ty"
            precomputed_decl = f"""
                {precompute_template_decl}
                struct TORCH_API precompute_out {{
                    {setter_methods_decl}
                    {precomputed_elements_decl};
            }};"""
        else:
            meta_return_typedef = ""
            precomputed_decl = ""

        return f"""\
struct TORCH_API structured_{name} : public {parent_class} {{
    {precomputed_decl}
    {meta_return_typedef}
    {meta_return} meta({args_str});
}};
"""

# Generates RegisterBackendSelect.cpp, a series of kernels which provide
# specialized computation of dispatch key for operator signatures which cannot
# be easily done automatically using templating.
@dataclass(frozen=True)
class ComputeBackendSelect:
    target: Union[
        Literal[Target.DEFINITION],
        Literal[Target.REGISTRATION]
    ]

    # Selector object to determine which operators to generate
    # registration code for.
    selector: SelectiveBuilder

    @method_with_native_function
    def __call__(self, f: NativeFunction) -> Optional[str]:
        if str(f.func.name.name).endswith('_like') or str(f.func.name.name).startswith('new_'):
            return None

        name = native.name(f.func)
        native_sig = NativeSignature(f.func)

        if not any(isinstance(a.argument, TensorOptionsArguments) for a in native_sig.arguments()):
            return None

        if not self.selector.is_native_function_selected(f):
            return None

        native_tensor_args = [
            a for a in native_sig.arguments()
            if isinstance(a.argument, Argument) and a.argument.type.is_tensor_like()
        ]

        dispatcher_sig = DispatcherSignature.from_schema(f.func)

        sig: Union[NativeSignature, DispatcherSignature]
        sig = dispatcher_sig
        dispatcher_exprs = dispatcher_sig.exprs()
        dispatch_key = "c10::computeDispatchKey(dtype, layout, device)"

        if self.target is Target.DEFINITION:
            # I don't think there's actually a good reason to generate
            # these two cases differently
            # The first case could probably be improved though- it calls computeDispatchKeySet(),
            # which looks at TLS dispatch keys- there should not be any by the time we reach backend select.
            if native_tensor_args:
                tensor_args = ', '.join(a.name for a in native_tensor_args)
                compute_dk = f"""\
DispatchKeySet _dk_set = c10::DispatchKeySet({dispatch_key}) | c10::detail::multi_dispatch_key_set({tensor_args});
  DispatchKeySet _dk_mask = c10::DispatchKeySet(DispatchKeySet::FULL_AFTER, DispatchKey::BackendSelect);
  DispatchKeySet _dk = c10::impl::computeDispatchKeySet(_dk_set, _dk_mask);"""
            else:
                compute_dk = f"DispatchKeySet _dk = c10::DispatchKeySet({dispatch_key});"
            return f"""\
// aten::{f.func}
C10_ALWAYS_INLINE
{sig.defn(name)} {{
  static auto op = c10::Dispatcher::singleton()
    .findSchemaOrThrow("aten::{f.func.name.name}", "{f.func.name.overload_name}")
    .typed<{dispatcher_sig.type()}>();
  {compute_dk}
  return op.redispatch(_dk, {', '.join(a.expr for a in dispatcher_exprs)});
}}
"""
        elif self.target is Target.REGISTRATION:
            return f"""m.impl("aten::{f.func.name}", TORCH_FN({name}));"""
        else:
            assert_never(self.target)

# ~~~~~~~~~~~~~~~~~~~~~~~~~~~~~~~~~~~~~~~~~~~~~~~~~~~~~~~~~~~~~~~~~~~ #
#
#                       YAML CODE GENERATION
#
# ~~~~~~~~~~~~~~~~~~~~~~~~~~~~~~~~~~~~~~~~~~~~~~~~~~~~~~~~~~~~~~~~~~~ #

def format_yaml(data: object) -> str:
    # Ignore alias in Dumper
    YamlDumper.ignore_aliases = lambda self, data: True  # type: ignore[assignment]

    # Support serializing OrderedDict
    def dict_representer(dumper: Any, data: Any) -> Any:
        return dumper.represent_dict(data.items())
    YamlDumper.add_representer(OrderedDict, dict_representer)  # type: ignore[no-untyped-call]
    # Some yaml parsers (e.g. Haskell's) don't understand line breaks.
    # width=1e9 turns off optional line breaks and improves
    # the portability of the outputted yaml.
    return yaml.dump(data, default_flow_style=False, Dumper=YamlDumper, width=1e9)  # type: ignore[no-any-return]

# For some reason, some defaults we write to YAML are written as native
# YAML objects, rather than doing them uniformly as strings.  This
# function detects those cases and converts them into native Python
# objects.
def pythonify_default(s: str) -> object:
    if s == 'true':
        return True
    elif s == 'false':
        return False

    try:
        return int(s)
    except ValueError:
        try:
            return float(s)
        except ValueError:
            return s

# What is a dynamic type?  Over time, the semantic meaning of
# dynamic type has degraded to meaninglessness (in the old days,
# it captured dtype-ness of types, but that has gone away with
# the removal of TH).  These days, it's mostly the same thing as
# the C++ API argument type, except that Tensor and Tensor?
# arguments simply present as Tensor.
#
# TODO: Get rid of dynamic_type, after getting tools/autograd
# to use the new codegen framework
def dynamic_type(t: Type) -> str:
    if isinstance(t, OptionalType):
        return dynamic_type(t.elem)
    # Note we don't use t.is_tensor_like() here because it would
    # also include Tensor[]
    if str(t) == 'Tensor':
        return 'at::Tensor'
    return cpp.argumenttype_type(t, mutable=False, binds='__placeholder__').cpp_type()

def compute_method_of_yaml(variants: Set[Variant]) -> List[str]:
    # This is written out explicitly to ensure that Tensor and
    # namespace are put into the list in the right order
    method_of = ['Type']
    if Variant.method in variants:
        method_of.append('Tensor')
    if Variant.function in variants:
        method_of.append('namespace')
    return method_of

def compute_returns_yaml(f: NativeFunction) -> Tuple[List[Dict[str, str]], Dict[str, str]]:
    # Note [name and field_name]
    # ~~~~~~~~~~~~~~~~~~~~~~~~~~
    # To understand name_to_field_name, we must first talk about this
    # schema:
    #
    #   lstsq.X(Tensor self, Tensor A, *, Tensor(a!) X, Tensor(b!) qr) -> (Tensor(a!) solution, Tensor(b!) QR)
    #
    # There is something very odd about this schema: it is an out
    # variant of the function (that is to say, it will convert into
    # at::lstsq_out() in the C++ API), but the names of the output
    # return arguments don't match the keyword argument names of
    # the inputs.  It TURNS OUT that in this situation, the historical
    # Declarations.yaml we want to output is this (abbreviated to
    # only show relevant fields):
    #
    #   arguments:
    #     ...
    #   - field_name: solution
    #     name: X
    #   - field_name: QR
    #     name: qr
    #     ...
    #
    #   returns:
    #   - field_name: solution
    #     name: X
    #   - field_name: QR
    #     name: qr
    #
    # The name of the return fields is stored in 'field_name', and the
    # name of the arguments is stored in 'name'.  So when we process
    # arguments, we need a way to get at the corresponding return.  At
    # the moment, this is most conveniently done by constructing a
    # mapping from name (the argument concept) to field_name (the
    # return concept) while processing return arguments, since we don't
    # directly maintain this correspondence in the modeling of function
    # schema itself.
    #
    # See also https://github.com/pytorch/pytorch/issues/43114
    name_to_field_name: Dict[str, str] = {}

    # Compute the returns field of the YAML entry
    names = cpp.return_names(f)
    returns = []
    for i, (r, name) in enumerate(zip(f.func.returns, names)):
        ret = {
            'dynamic_type': dynamic_type(r.type),
            'name': name,
            'type': cpp.return_type(r).cpp_type(),
        }

        if r.name:
            # See Note [name and field_name]
            ret['field_name'] = r.name
            if f.func.is_out_fn():
                name_to_field_name[f.func.arguments.out[i].name] = r.name

        returns.append(ret)

    return returns, name_to_field_name

# arguments in yaml roughly corresponds to the public C++ API
def compute_cpp_argument_yaml(cpp_a: Binding, *, schema_order: bool, kwarg_only_set: Set[str],
                              out_arg_set: Set[str], name_to_field_name: Dict[str, str]) -> object:
    if isinstance(cpp_a.argument, TensorOptionsArguments):
        arg: Dict[str, object] = {
            'annotation': None,
            'dynamic_type': 'at::TensorOptions',
            'is_nullable': False,
            'name': cpp_a.name,
            'type': cpp_a.type,
            'kwarg_only': True,
        }
        if cpp_a.default is not None:
            arg['default'] = cpp_a.default
        return arg
    elif isinstance(cpp_a.argument, SelfArgument):
        raise AssertionError()
    elif isinstance(cpp_a.argument, Argument):
        return compute_argument_yaml(
            cpp_a.argument, schema_order=schema_order,
            kwarg_only_set=kwarg_only_set, out_arg_set=out_arg_set, name_to_field_name=name_to_field_name)

def compute_argument_yaml(a: Argument, *, schema_order: bool, kwarg_only_set: Set[str],
                          out_arg_set: Set[str], name_to_field_name: Dict[str, str]) -> object:
    arg: Dict[str, object] = {
        'annotation': str(a.annotation) if a.annotation else None,
        'dynamic_type': dynamic_type(a.type),
        'is_nullable': a.type.is_nullable(),
        'name': a.name,
        'type': cpp.argument_type(a, binds="__placeholder__").cpp_type(),
    }
    if a.default is not None:
        arg['default'] = pythonify_default(cpp.default_expr(a.default, a.type))
    if a.name in kwarg_only_set:
        arg['kwarg_only'] = True
    if a.name in out_arg_set:
        arg['output'] = True
        arg['allocate'] = True
        # See Note [name and field_name]
        if a.name in name_to_field_name:
            arg['field_name'] = name_to_field_name[a.name]
    # Historically, booleans don't get their size recorded, because it
    # is already built into the cpp type (e.g., std::array<bool, 4>)
    l = a.type.is_list_like()
    if l is not None and l.size is not None and str(l.elem) != 'bool':
        arg['size'] = l.size
    return arg

@with_native_function
def compute_declaration_yaml(f: NativeFunction) -> object:
    returns, name_to_field_name = compute_returns_yaml(f)

    # These sets are used to conveniently test if an argument is a
    # kwarg-only or out argument
    kwarg_only_set = set(a.name for a in f.func.arguments.flat_kwarg_only)
    out_arg_set = set(a.name for a in f.func.arguments.out)

    sig_group = CppSignatureGroup.from_native_function(f, method=False, fallback_binding=False)
    cpp_args = sig_group.signature.arguments()
    arguments = [
        compute_cpp_argument_yaml(
            cpp_a, schema_order=False,
            kwarg_only_set=kwarg_only_set, out_arg_set=out_arg_set, name_to_field_name=name_to_field_name)
        for cpp_a in cpp_args
    ]

    schema_order_jit_arguments = list(f.func.schema_order_arguments())

    schema_order_arguments = [
        compute_argument_yaml(
            a, schema_order=True,
            kwarg_only_set=kwarg_only_set, out_arg_set=out_arg_set, name_to_field_name=name_to_field_name)
        for a in schema_order_jit_arguments
    ]

    cpp_schema_order_types = [
        # NB: method here doesn't matter
        r.type for a in schema_order_jit_arguments
        for r in cpp.argument(
            a, method=False, cpp_no_default_args=set(), faithful=False, has_tensor_options=False)
    ]

    cpp_returns = cpp.returns_type(f.func.returns).cpp_type()
    schema_order_cpp_signature = f"{cpp_returns} ({', '.join(cpp_schema_order_types)})"

    is_factory_method = any(isinstance(a.argument, TensorOptionsArguments) for a in cpp_args) \
        and Variant.method not in f.variants

    return OrderedDict([
        ('name', cpp.name(f.func)),
        ('operator_name', str(f.func.name.name)),
        ('overload_name', str(f.func.name.overload_name)),
        ('manual_kernel_registration', f.manual_kernel_registration),
        ('category_override', f.category_override if f.category_override is not None else ''),
        ('schema_string', f'aten::{f.func}'),
        ('arguments', arguments),
        ('schema_order_cpp_signature', schema_order_cpp_signature),
        ('schema_order_arguments', schema_order_arguments),
        ('method_of', compute_method_of_yaml(f.variants)),
        ('mode', 'native'),
        ('python_module', '' if f.python_module is None else f.python_module),
        ('returns', returns),
        ('inplace', f.func.name.name.inplace),
        ('is_factory_method', is_factory_method),
        ('abstract', f.is_abstract),
        ('device_guard', f.device_guard),
        ('with_gil', False),
        ('deprecated', False),
        ('has_math_kernel', f.has_composite_implicit_autograd_kernel),
    ])

# See Note [Auto generated composite kernels]
def has_autogenerated_composite_kernel(f: NativeFunction) -> bool:
    return (f.structured or f.structured_delegate is not None) and \
           (f.func.kind() == SchemaKind.functional or f.func.kind() == SchemaKind.inplace)

@with_native_function_and_indices
def compute_registration_declarations(f: NativeFunction, backend_indices: Dict[DispatchKey, BackendIndex]) -> str:
    name = dispatcher.name(f.func)
    returns_type = dispatcher.returns_type(f.func.returns).cpp_type_registration_declarations()
    args = dispatcher.arguments(f.func)
    args_str = ', '.join(a.no_default().decl_registration_declarations() for a in args)
    comment_data : Dict[str, str] = {
        'schema': f'aten::{f.func}',
        # TODO: What exactly is the semantics of the 'dispatch' field?
        'dispatch': str({k for k, v in backend_indices.items() if v.has_kernel(f)} != {DispatchKey.CompositeImplicitAutograd}),
        'default': str(f.has_composite_kernel or has_autogenerated_composite_kernel(f))
    }
    return f"""{returns_type} {name}({args_str}); // {json.dumps(comment_data)}
"""

# ~~~~~~~~~~~~~~~~~~~~~~~~~~~~~~~~~~~~~~~~~~~~~~~~~~~~~~~~~~~~~~~~~~~ #
#
#                           RUN IT ALL
#
# ~~~~~~~~~~~~~~~~~~~~~~~~~~~~~~~~~~~~~~~~~~~~~~~~~~~~~~~~~~~~~~~~~~~ #

def get_custom_build_selector(
        provided_op_registration_allowlist: Optional[List[str]],
        op_selection_yaml_path: Optional[str]) -> SelectiveBuilder:
    assert not (
        provided_op_registration_allowlist is not None and
        op_selection_yaml_path is not None), (
            "Both provided_op_registration_allowlist and " +
            "op_selection_yaml_path can NOT be provided at the " +
            "same time.")

    op_registration_allowlist: Optional[Set[str]] = None
    if provided_op_registration_allowlist is not None:
        op_registration_allowlist = set(provided_op_registration_allowlist)

    if op_registration_allowlist is not None:
        selector = SelectiveBuilder.from_legacy_op_registration_allow_list(
            op_registration_allowlist,
            True,
            False,
        )
    elif op_selection_yaml_path is not None:
        selector = SelectiveBuilder.from_yaml_path(op_selection_yaml_path)
    else:
        selector = SelectiveBuilder.get_nop_selector()

    return selector

def pre_group_native_functions(
        native_functions: Sequence[NativeFunction]) -> Dict[FunctionSchema, Dict[SchemaKind, NativeFunction]]:
    pre_grouped_native_functions: Dict[FunctionSchema, Dict[SchemaKind, NativeFunction]] = defaultdict(dict)
    for f in native_functions:
        d = pre_grouped_native_functions[f.func.signature()]
        assert f.func.kind() not in d
        d[f.func.kind()] = f
    return pre_grouped_native_functions

def get_grouped_native_functions(
        native_functions: Sequence[NativeFunction]) -> Sequence[Union[NativeFunction, NativeFunctionsGroup]]:
    def flatten_pre_group(d: Dict[SchemaKind, NativeFunction]) -> Sequence[Union[NativeFunction, NativeFunctionsGroup]]:
        r = NativeFunctionsGroup.from_dict(d)
        if r is None:
            return list(d.values())
        else:
            return [r]

    # TODO: how come ValuesView isn't a Sequence lol
    pre_grouped_native_functions = pre_group_native_functions(native_functions)
    return list(concatMap(flatten_pre_group, list(pre_grouped_native_functions.values())))

def gen_aggregated_headers(
        *,
        native_functions: Sequence[NativeFunction],
        grouped_native_functions: Sequence[Union[NativeFunction, NativeFunctionsGroup]],
        static_dispatch_idx: Optional[BackendIndex],
        selector: SelectiveBuilder,
        backend_indices: Dict[DispatchKey, BackendIndex],
        cpu_fm: FileManager,
<<<<<<< HEAD
        cuda_fm: FileManager,
        functions_keys: Set[DispatchKey],
        dispatch_keys: Sequence[DispatchKey],
        rocm: bool,
):
=======
) -> None:
>>>>>>> 3f04538c
    # Buck doesn't support dynamic output files, so we aggregate all operator
    # headers into a single file
    structured_native_functions = [g for g in grouped_native_functions
                                   if isinstance(g, NativeFunctionsGroup)]
    cpu_fm.write('NativeMetaFunctions.h', lambda: {
        'NativeMetaFunctions_includes': [],
        'NativeMetaFunctions_declarations': list(
            mapMaybe(compute_meta_function_declaration, structured_native_functions)),
    })
    method_native_functions = [fn for fn in native_functions
                               if Variant.method in fn.variants]
    non_method_native_functions = [fn for fn in native_functions
                                   if fn not in method_native_functions]
    cpu_fm.write('MethodOperators.h', lambda: {
        'MethodOperators_includes': [],
        'MethodOperators_declarations': list(mapMaybe(ComputeOperators(
            Target.DECLARATION), method_native_functions)),
    })
    cpu_fm.write('Operators.h', lambda: {
        'Operators_includes': ['#include <ATen/MethodOperators.h>'],
        'Operators_declarations': list(mapMaybe(ComputeOperators(
            Target.DECLARATION), non_method_native_functions)),
    })
    cpu_fm.write('Functions.h', lambda: {
        'static_dispatch_extra_headers': static_dispatch_extra_headers(static_dispatch_idx),
        'Functions_includes': ['#include <ATen/Operators.h>'],
        'Functions_declarations': list(mapMaybe(ComputeFunction(
            static_dispatch_backend_index=static_dispatch_idx), native_functions)),
    })
    cpu_fm.write('NativeFunctions.h', lambda: {
        'NativeFunctions_includes': ['#include <ATen/NativeMetaFunctions.h>'],
        'NativeFunctions_declarations': list(concatMap(
            # Convert to a set first to remove duplicate kernel names.
            # Backends are allowed to repeat kernel names; only generate the declaration once!
            lambda f: list(OrderedDict.fromkeys(concatMap(
                lambda backend_idx:
                    dest.compute_native_function_declaration(f, backend_idx),
                backend_indices.values()))),
            grouped_native_functions)),
    })

    for dispatch_key in dispatch_keys:
        fm = cuda_fm if is_cuda_dispatch_key(dispatch_key) else cpu_fm
        if dispatch_key in functions_keys:
            if dispatch_key in static_dispatch_keys(static_dispatch_idx):
                # See Note [Avoiding Include Cycles In Static Dispatch]
                inl_headers = ''
            else:
                inl_headers = f'#include <ATen/{dispatch_key}Functions_inl.h>'

            fm.write_with_template(f'{dispatch_key}Functions.h', 'DispatchKeyFunctions.h', lambda: {
                'dispatch_key': str(dispatch_key),
                'inline_headers_for_nonstatic_build': inl_headers,
            })
            fm.write_with_template(f'{dispatch_key}Functions_inl.h', 'DispatchKeyFunctions_inl.h', lambda: {
                'DispatchKeyFunctions_inl_includes': [],
                'dispatch_namespace': dispatch_key.lower(),
                'dispatch_namespaced_declarations': list(concatMap(
                    dest.RegisterDispatchKey(
                        backend_indices[dispatch_key],
                        Target.NAMESPACED_DECLARATION,
                        selector,
                        rocm=rocm,
                        cpp_namespace='at::native',
                        class_method_name=None),
                    grouped_native_functions
                )),
            })

        del fm

def gen_per_operator_headers(
        *,
        native_functions: Sequence[NativeFunction],
        grouped_native_functions: Sequence[Union[NativeFunction, NativeFunctionsGroup]],
        static_dispatch_idx: Optional[BackendIndex],
        selector: SelectiveBuilder,
        backend_indices: Dict[DispatchKey, BackendIndex],
        cpu_fm: FileManager,
        cuda_fm: FileManager,
        ops_fm: FileManager,
<<<<<<< HEAD
        functions_keys: Set[DispatchKey],
        dispatch_keys: Sequence[DispatchKey],
        rocm: bool,
):
=======
) -> None:
>>>>>>> 3f04538c
    # For CMake builds, split operator declarations into separate headers in
    # the ATen/ops folder to split up header dependencies
    functions_by_root_name: Dict[str, List[NativeFunction]] = defaultdict(lambda: [])
    for fn in native_functions:
        functions_by_root_name[fn.root_name].append(fn)

    grouped_functions_by_root_name: Dict[str, List[Union[NativeFunction, NativeFunctionsGroup]]] = defaultdict(lambda: [])
    for group in grouped_native_functions:
        name = group.root_name
        grouped_functions_by_root_name[name].append(group)

    static_dispatch_headers = static_dispatch_extra_headers(static_dispatch_idx)
    for name, functions in functions_by_root_name.items():
        ops_fm.write_with_template(
            f'{name}_ops.h', 'Operator.h', lambda: {
                'declarations': list(mapMaybe(ComputeOperators(
                    Target.DECLARATION), functions)),
            })

        ops_fm.write_with_template(
            f'{name}.h', 'Function.h', lambda: {
                'static_dispatch_extra_headers': static_dispatch_headers,
                'operator_includes': f'#include <ATen/ops/{name}_ops.h>',
                'function_definitions': list(mapMaybe(ComputeFunction(
                    static_dispatch_backend_index=static_dispatch_idx), functions)),
            })

        grouped_functions = grouped_functions_by_root_name.get(name, [])
        structured_functions = [fn for fn in grouped_functions
                                if isinstance(fn, NativeFunctionsGroup) and fn.structured]
        is_structured = len(structured_functions) > 0


        if is_structured:
            ops_fm.write_with_template(
                f'{name}_meta.h', 'NativeMetaFunction.h', lambda: {
                    'meta_function_declarations': list(mapMaybe(
                        compute_meta_function_declaration, structured_functions)),
                })


        ops_fm.write_with_template(
            f'{name}_native.h', 'NativeFunction.h', lambda: {
                'extra_includes': (f'#include <ATen/ops/{name}_meta.h>'
                                   if is_structured else []),
                'native_function_declarations': list(concatMap(
                    # Convert to a set first to remove duplicate kernel names.
                    # Backends are allowed to repeat kernel names; only generate the declaration once!
                    lambda f: list(OrderedDict.fromkeys(concatMap(
                        lambda backend_idx:
                            dest.compute_native_function_declaration(f, backend_idx),
                        backend_indices.values()))),
                    grouped_functions)),
            })

    for category, suffix in [
            ('Functions', ''),
            ('Operators', '_ops'),
            ('NativeMetaFunctions', '_meta'),
            ('NativeFunctions', '_native'),
    ]:
        cpu_fm.write(f'{category}.h', lambda: {
            'static_dispatch_extra_headers': [],
            f'{category}_includes': [
                f'#include <ATen/ops/{name}{suffix}.h>'
                for name in sorted(functions_by_root_name.keys())
            ],
            f'{category}_declarations': [],
        })

    for dispatch_key in dispatch_keys:
        if dispatch_key not in functions_keys:
            continue

        dispatch_namespace = dispatch_key.lower()
        dispatch_names = []

        for name, functions in functions_by_root_name.items():
            grouped_functions = grouped_functions_by_root_name.get(name, [])
            declarations = list(concatMap(
                dest.RegisterDispatchKey(
                    backend_indices[dispatch_key],
                    Target.NAMESPACED_DECLARATION,
                    selector,
                    rocm=rocm,
                    cpp_namespace='at::native',
                    class_method_name=None),
                grouped_functions
            ))

            if len(declarations) == 0:
                continue

            dispatch_names.append(name)
            ops_fm.write_with_template(
                f'{name}_{dispatch_namespace}_dispatch.h',
                'DispatchKeyFunction.h', lambda: {
                    'dispatch_namespace': dispatch_namespace,
                    'dispatch_namespaced_declarations': declarations,
                })

        fm = cuda_fm if is_cuda_dispatch_key(dispatch_key) else cpu_fm
        if dispatch_key in static_dispatch_keys(static_dispatch_idx):
            # See Note [Avoiding Include Cycles In Static Dispatch]
            inl_headers = ''
        else:
            inl_headers = f'#include <ATen/{dispatch_key}Functions_inl.h>'

        fm.write_with_template(f'{dispatch_key}Functions.h', 'DispatchKeyFunctions.h', lambda: {
            'dispatch_key': str(dispatch_key),
            'inline_headers_for_nonstatic_build': inl_headers,
        })
        fm.write_with_template(f'{dispatch_key}Functions_inl.h', 'DispatchKeyFunctions_inl.h', lambda: {
            'dispatch_namespace': dispatch_namespace,
            'DispatchKeyFunctions_inl_includes': [
                f'#include <ATen/ops/{name}_{dispatch_namespace}_dispatch.h>'
                for name in sorted(dispatch_names)
            ],
            'dispatch_namespaced_declarations': [],
        })
        del fm

    cpu_fm.write('MethodOperators.h', lambda: {
        'MethodOperators_includes': sorted(
            f'#include <ATen/ops/{name}_ops.h>'
            for name, functions in functions_by_root_name.items()
            if any(Variant.method in fn.variants for fn in functions)
        ),
        'MethodOperators_declarations': [],
    })

def gen_headers(
        *,
        native_functions: Sequence[NativeFunction],
        grouped_native_functions: Sequence[Union[NativeFunction, NativeFunctionsGroup]],
        static_dispatch_idx: Optional[BackendIndex],
        selector: SelectiveBuilder,
        backend_indices: Dict[DispatchKey, BackendIndex],
        core_fm: FileManager,
        cpu_fm: FileManager,
        cuda_fm: FileManager,
        ops_fm: FileManager,
        dispatch_keys: Sequence[DispatchKey],
        functions_keys: Set[DispatchKey],
        rocm: bool,
        per_operator_headers: bool,
) -> None:
    if per_operator_headers:
        gen_per_operator_headers(
            native_functions=native_functions,
            grouped_native_functions=grouped_native_functions,
            static_dispatch_idx=static_dispatch_idx,
            selector=selector,
            backend_indices=backend_indices,
            cpu_fm=cpu_fm,
            cuda_fm=cuda_fm,
            ops_fm=ops_fm,
            dispatch_keys=dispatch_keys,
            functions_keys=functions_keys,
            rocm=rocm,
        )
    else:
        gen_aggregated_headers(
            native_functions=native_functions,
            grouped_native_functions=grouped_native_functions,
            static_dispatch_idx=static_dispatch_idx,
            selector=selector,
            backend_indices=backend_indices,
            cpu_fm=cpu_fm,
            cuda_fm=cuda_fm,
            dispatch_keys=dispatch_keys,
            functions_keys=functions_keys,
            rocm=rocm,
        )


    core_fm.write('TensorBody.h', lambda: {
        'static_dispatch_extra_headers': static_dispatch_extra_headers(static_dispatch_idx, skip_tensor_include=True),
        'tensor_method_declarations': list(mapMaybe(ComputeTensorMethod(
            target=Target.DECLARATION, static_dispatch_backend_index=static_dispatch_idx), native_functions)),
        'tensor_method_definitions': list(mapMaybe(ComputeTensorMethod(
            target=Target.DEFINITION, static_dispatch_backend_index=static_dispatch_idx), native_functions)),
    })

    cpu_fm.write('RedispatchFunctions.h', lambda: {
        'function_redispatch_definitions': list(mapMaybe(ComputeRedispatchFunction(), native_functions)),
    })

    cpu_fm.write('RegistrationDeclarations.h', lambda: {
        'registration_declarations': [compute_registration_declarations(f, backend_indices) for f in native_functions],
    })

    cpu_fm.write('FunctionalInverses.h', lambda: {
        'view_inverse_declarations': list(mapMaybe(gen_functionalization_view_inverse_declaration, native_functions))
    })

def gen_source_files(
        *,
        native_functions: Sequence[NativeFunction],
        grouped_native_functions: Sequence[Union[NativeFunction, NativeFunctionsGroup]],
        static_dispatch_idx: Optional[BackendIndex],
        selector: SelectiveBuilder,
        backend_indices: Dict[DispatchKey, BackendIndex],
        core_fm: FileManager,
        cpu_fm: FileManager,
        cuda_fm: FileManager,
        dispatch_keys: Sequence[DispatchKey],
        functions_keys: Set[DispatchKey],
        rocm: bool,
        force_schema_registration: bool,
) -> None:
    extra_cuda_headers = '''\
#include <c10/cuda/CUDAGuard.h>
#include <ATen/cuda/ATenCUDAGeneral.h>
#include <ATen/cuda/CUDADevice.h>
#include <ATen/cuda/CUDAContext.h>'''
    if rocm:
        extra_cuda_headers = '''\
#include <ATen/hip/impl/HIPGuardImplMasqueradingAsCUDA.h>
#include <ATen/hip/ATenHIPGeneral.h>
#include <ATen/hip/HIPDevice.h>
#include <ATen/hip/HIPContext.h>'''

    for dispatch_key in dispatch_keys:
        fm = cuda_fm if is_cuda_dispatch_key(dispatch_key) else cpu_fm

        fm.write_with_template(f'Register{dispatch_key}.cpp', 'RegisterDispatchKey.cpp', lambda: {
            'extra_cuda_headers': extra_cuda_headers if is_cuda_dispatch_key(dispatch_key) else '',
            'external_backend_headers': '',
            'namespaced_headers': f'#include <ATen/{dispatch_key}Functions.h>' if dispatch_key in functions_keys else '',
            'DispatchKey': dispatch_key,
            'dispatch_namespace': dispatch_key.lower(),
            'dispatch_helpers': dest.gen_registration_helpers(backend_indices[dispatch_key]),
            'dispatch_namespaced_definitions': list(concatMap(
                dest.RegisterDispatchKey(
                    backend_indices[dispatch_key],
                    Target.NAMESPACED_DEFINITION,
                    selector,
                    rocm=rocm,
                    cpp_namespace='at::native',
                    class_method_name=None),
                grouped_native_functions
            )),
            'dispatch_anonymous_definitions': list(concatMap(
                dest.RegisterDispatchKey(
                    backend_indices[dispatch_key],
                    Target.ANONYMOUS_DEFINITION,
                    selector,
                    rocm=rocm,
                    cpp_namespace='at::native',
                    class_method_name=None),
                grouped_native_functions
            )),
            'dispatch_registrations': list(concatMap(
                dest.RegisterDispatchKey(
                    backend_indices[dispatch_key],
                    Target.REGISTRATION,
                    selector,
                    rocm=rocm,
                    cpp_namespace='at::native',
                    class_method_name=None),
                grouped_native_functions
            )),
        })

    # BackendSelect is generated specially
    cpu_fm.write('RegisterBackendSelect.cpp', lambda: {
        'backend_select_method_definitions':
            list(mapMaybe(ComputeBackendSelect(Target.DEFINITION, selector), native_functions)),
        'backend_select_function_registrations':
            list(mapMaybe(ComputeBackendSelect(Target.REGISTRATION, selector), native_functions)),
    })

    schema_selector = selector
    if force_schema_registration:
        schema_selector = SelectiveBuilder.get_nop_selector()
    cpu_fm.write('RegisterSchema.cpp', lambda: {
        'schema_registrations': list(mapMaybe(RegisterSchema(schema_selector), native_functions)),
    })

    def key_func(fn: Union[NativeFunction, NativeFunctionsGroup]) -> str:
        return fn.root_name

    cpu_fm.write_sharded(
        'Operators.cpp',
        native_functions,
        key_fn=key_func,
        env_callable=lambda fn: {
            'operator_headers': [f'#include <ATen/ops/{fn.root_name}.h>'],
            'definitions': [ComputeOperators(Target.DEFINITION)(fn)]},
        num_shards=5,
        sharded_keys={'operator_headers', 'definitions'}
    )

    cpu_fm.write('Functions.cpp', lambda: {})

    core_fm.write('TensorMethods.cpp', lambda: {})

    core_fm.write('ATenOpList.cpp', lambda: {
        'aten_ops': list(mapMaybe(compute_aten_op, native_functions)),
    })

    # We need to easily map from [inplace_op_name] -> [functional_op] for the functionalization pass,
    # so here I generate a mapping from every operator name to its corresponding functional NativeFunction (if it exist).
    pre_grouped_d: Dict[FunctionSchema, Dict[SchemaKind, NativeFunction]] = pre_group_native_functions(native_functions)
    to_functional_op: Dict[OperatorName, Optional[NativeFunction]] = {
        k: v for d in [
            {f.func.name: pre_grouped_d[func][SchemaKind.functional]
                if SchemaKind.functional in pre_grouped_d[func].keys() else None
                for f in pre_grouped_d[func].values()}
            for func in pre_grouped_d.keys()]
        for k, v in d.items()
    }

    cpu_fm.write_sharded(
        'RegisterFunctionalization.cpp',
        grouped_native_functions,
        key_fn=key_func,
        env_callable=lambda g: {
            'func_definitions': list(mapMaybe(lambda f: gen_functionalization_definition(
                selector, f, to_functional_op[f.func.name]),
                [g] if isinstance(g, NativeFunction) else g.functions())),
            'func_registrations': list(mapMaybe(lambda f: gen_functionalization_registration(
                selector, f, backend_indices[DispatchKey.CompositeImplicitAutograd]),
                [g] if isinstance(g, NativeFunction) else g.functions()))
        },
        num_shards=4,
        sharded_keys={'func_definitions', 'func_registrations'}
    )


def gen_declarations_yaml(
        cpu_fm: FileManager,
        native_functions: Sequence[NativeFunction]) -> None:
    cpu_fm.write('Declarations.yaml', lambda:
                 format_yaml([compute_declaration_yaml(f) for f in native_functions]))

def main() -> None:
    parser = argparse.ArgumentParser(description='Generate ATen source files')
    parser.add_argument(
        '-s',
        '--source-path',
        help='path to source directory for ATen',
        default='aten/src/ATen')
    parser.add_argument(
        '-o',
        '--output-dependencies',
        help='output a list of dependencies into the given file and exit')
    parser.add_argument(
        '--dry-run', action='store_true',
        help='run without writing any files (still updates outputs)')
    parser.add_argument(
        '--per-operator-headers', action='store_true',
        help='generate separate headers per operator in ATen/ops')
    parser.add_argument(
        '-d', '--install_dir', help='output directory',
        default='build/aten/src/ATen')
    parser.add_argument(
        '--rocm',
        action='store_true',
        help='reinterpret CUDA as ROCm/HIP and adjust filepaths accordingly')
    # TODO: --op_registration_whitelist will be removed when all call-sites
    # for gen.py are moved over to using the operator YAML file for mobile
    # custom build.
    parser.add_argument(
        '--op_registration_whitelist',
        nargs='*',
        help='filter op registrations by the whitelist (if set); '
             'each item is `namespace`::`operator name` without overload name; '
             'e.g.: aten::empty aten::conv2d ...')
    parser.add_argument(
        '--op_selection_yaml_path',
        help='Provide a path to the operator selection (for custom build) YAML '
             'that contains the information about the set of selected operators '
             'and their categories (training, ...). Each operator is either a '
             'full operator name with overload or just a bare operator name. '
             'The operator names also contain the namespace prefix (e.g. aten::)')
    parser.add_argument(
        '--backend_whitelist',
        nargs='*',
        help='filter dispatch backend by the whitelist (if set), '
             'e.g.: CPU CUDA QuantizedCPU ...')
    parser.add_argument(
        '--static_dispatch_backend',
        help='generate static dispatch code for the specific backend (if set)')
    parser.add_argument(
        '--force_schema_registration',
        action='store_true',
        help='force it to generate schema-only registrations for all ops, including'
             'those that are not listed on --op_registration_whitelist')
    parser.add_argument(
        '--generate',
        type=str,
        nargs='*',
        choices=['headers', 'sources', 'declarations_yaml'],
        default=['headers', 'sources', 'declarations_yaml'],
        help='Generate only a subset of files')
    options = parser.parse_args()

    selector = get_custom_build_selector(
        options.op_registration_whitelist,
        options.op_selection_yaml_path,
    )

    native_yaml_path = os.path.join(options.source_path, 'native/native_functions.yaml')
    parsed_yaml = parse_native_yaml(native_yaml_path)
    native_functions, backend_indices = parsed_yaml.native_functions, parsed_yaml.backend_indices
    grouped_native_functions = get_grouped_native_functions(native_functions)

    template_dir = os.path.join(options.source_path, "templates")

    # NB: It is mandatory to NOT use os.path.join here, as the install directory
    # will eventually be ingested by cmake, which does not respect Windows style
    # path slashes.  If you switch this to use os.path.join, you'll get an error
    # like:
    #
    #   Syntax error in cmake code when parsing string
    #
    #     C:/Jenkins/workspace/pytorch-builds/pytorch-win-ws2016-cuda9-cudnn7-py3-build/build/aten/src/ATen\core/TensorMethods.h
    #
    #   Invalid character escape '\c'.
    core_install_dir = f'{options.install_dir}/core'
    pathlib.Path(core_install_dir).mkdir(parents=True, exist_ok=True)
    ops_install_dir = f'{options.install_dir}/ops'
    pathlib.Path(ops_install_dir).mkdir(parents=True, exist_ok=True)

    def make_file_manager(install_dir: str) -> FileManager:
        return FileManager(install_dir=install_dir, template_dir=template_dir, dry_run=options.dry_run)

    core_fm = make_file_manager(core_install_dir)
    cpu_fm = make_file_manager(options.install_dir)
    cuda_fm = make_file_manager(options.install_dir)
    ops_fm = make_file_manager(ops_install_dir)

    extra_cuda_headers = '''\
#include <c10/cuda/CUDAGuard.h>
#include <ATen/cuda/ATenCUDAGeneral.h>
#include <ATen/cuda/CUDADevice.h>
#include <ATen/cuda/CUDAContext.h>'''
    if options.rocm:
        extra_cuda_headers = '''\
#include <ATen/hip/impl/HIPGuardImplMasqueradingAsCUDA.h>
#include <ATen/hip/ATenHIPGeneral.h>
#include <ATen/hip/HIPDevice.h>
#include <ATen/hip/HIPContext.h>'''

    dispatch_keys = [
        DispatchKey.CPU,
        DispatchKey.SparseCPU,
        DispatchKey.SparseCsrCPU,
        DispatchKey.MkldnnCPU,
        DispatchKey.CUDA,
        DispatchKey.SparseCUDA,
        DispatchKey.SparseCsrCUDA,
        DispatchKey.QuantizedCPU,
        DispatchKey.QuantizedCUDA,
        DispatchKey.CompositeImplicitAutograd,
        DispatchKey.CompositeExplicitAutograd,
        # Meta is a magic key: it is automatically generated for structured
        # kernels
        DispatchKey.Meta,
        DispatchKey.ZeroTensor,
    ]
    # Only a limited set of dispatch keys get CPUFunctions.h headers generated
    # for them; this is the set
    functions_keys = {
        DispatchKey.CPU,
        DispatchKey.CUDA,
        DispatchKey.CompositeImplicitAutograd,
        DispatchKey.CompositeExplicitAutograd,
        DispatchKey.Meta,
    }
    if options.backend_whitelist:
        dispatch_keys = [k for k in dispatch_keys if is_generic_dispatch_key(k) or str(k) in options.backend_whitelist]

    static_dispatch_idx: Optional[BackendIndex] = None
    if options.static_dispatch_backend:
        static_dispatch_idx = backend_indices[DispatchKey.parse(options.static_dispatch_backend)]

    if 'sources' in options.generate:
        gen_source_files(
            native_functions=native_functions,
            grouped_native_functions=grouped_native_functions,
            static_dispatch_idx=static_dispatch_idx,
            selector=selector,
            backend_indices=backend_indices,
            core_fm=core_fm,
            cpu_fm=cpu_fm,
            cuda_fm=cuda_fm,
            dispatch_keys=dispatch_keys,
            functions_keys=functions_keys,
            rocm=options.rocm,
            force_schema_registration=options.force_schema_registration)

    if 'headers' in options.generate:
        gen_headers(
            native_functions=native_functions,
            grouped_native_functions=grouped_native_functions,
            static_dispatch_idx=static_dispatch_idx,
            selector=selector,
            backend_indices=backend_indices,
            core_fm=core_fm,
            cpu_fm=cpu_fm,
            cuda_fm=cuda_fm,
            ops_fm=ops_fm,
            dispatch_keys=dispatch_keys,
            functions_keys=functions_keys,
            rocm=options.rocm,
            per_operator_headers=options.per_operator_headers,
        )

    if 'declarations_yaml' in options.generate:
        gen_declarations_yaml(
            native_functions=native_functions,
            cpu_fm=cpu_fm)

    if options.output_dependencies:
        depfile_path = pathlib.Path(options.output_dependencies).resolve()
        depfile_name = depfile_path.name
        depfile_stem = depfile_path.stem

        for fm, prefix in [
                (cpu_fm, ""),
                (core_fm, "core_"),
                (cuda_fm, "cuda_"),
                (ops_fm, "ops_"),
        ]:
            varname = prefix + depfile_stem
            path = depfile_path.parent / (prefix + depfile_name)
            fm.write_outputs(varname, str(path))


if __name__ == '__main__':
    main()<|MERGE_RESOLUTION|>--- conflicted
+++ resolved
@@ -959,15 +959,11 @@
         selector: SelectiveBuilder,
         backend_indices: Dict[DispatchKey, BackendIndex],
         cpu_fm: FileManager,
-<<<<<<< HEAD
         cuda_fm: FileManager,
         functions_keys: Set[DispatchKey],
         dispatch_keys: Sequence[DispatchKey],
         rocm: bool,
-):
-=======
 ) -> None:
->>>>>>> 3f04538c
     # Buck doesn't support dynamic output files, so we aggregate all operator
     # headers into a single file
     structured_native_functions = [g for g in grouped_native_functions
@@ -1049,14 +1045,10 @@
         cpu_fm: FileManager,
         cuda_fm: FileManager,
         ops_fm: FileManager,
-<<<<<<< HEAD
         functions_keys: Set[DispatchKey],
         dispatch_keys: Sequence[DispatchKey],
         rocm: bool,
-):
-=======
 ) -> None:
->>>>>>> 3f04538c
     # For CMake builds, split operator declarations into separate headers in
     # the ATen/ops folder to split up header dependencies
     functions_by_root_name: Dict[str, List[NativeFunction]] = defaultdict(lambda: [])
