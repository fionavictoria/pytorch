{% import 'common.yml.j2' as common %}
{# squid_proxy is an private ELB that only available for GHA custom runners #}
{%- set squid_proxy    = "http://internal-tf-lb-20210727220640487900000002-835786077.us-east-1.elb.amazonaws.com:3128" -%}
{# squid_no_proxy is a list of common set of fixed domains or IPs that we don't need to proxy. See https://docs.aws.amazon.com/AmazonECS/latest/developerguide/http_proxy_config.html#windows-proxy #}
{%- set squid_no_proxy = "localhost,127.0.0.1,amazonaws.com,s3.amazonaws.com,169.254.169.254,169.254.170.2,/var/run/docker.sock" -%}

{%- block name -%}
# Template is at:    .github/templates/linux_ci_workflow.yml.j2
# Generation script: .github/scripts/generate_ci_workflows.py
name: !{{ build_environment }}
{%- endblock %}

on:
{%- if on_pull_request %}
  pull_request:
  {%- if ciflow_config.enabled %}
    {%- if ciflow_config.trigger_action_only %}
    types: [!{{ ciflow_config.trigger_action }}]
    {%- else %}
    types: [opened, synchronize, reopened, !{{ ciflow_config.trigger_action }}]
    {%- endif %}
  {%- endif %}
{%- else %}
  # TODO: Enable pull_request builds when we can verify capacity can be met by auto-scalers
{%- endif %}

{%- if is_scheduled %}
  schedule:
    - cron: !{{ is_scheduled }}
{%- else %}
  push:
    branches:
      - master
      - release/*
{%- endif %}
  workflow_dispatch:

env:
  BUILD_ENVIRONMENT: !{{ build_environment }}
  DOCKER_IMAGE_BASE: !{{ docker_image_base }}
  SCCACHE_BUCKET: ossci-compiler-cache-circleci-v2
  TORCH_CUDA_ARCH_LIST: 5.2
  IN_CI: 1
  IS_GHA: 1
  # This is used for the phase of adding wheel tests only, will be removed once completed
  IN_WHEEL_TEST: 1
  # Used for custom_opertor, jit_hooks, custom_backend, see .jenkins/pytorch/build.sh
  CUSTOM_TEST_ARTIFACT_BUILD_DIR: build/custom_test_artifacts
  ALPINE_IMAGE: "308535385114.dkr.ecr.us-east-1.amazonaws.com/tool/alpine"
<<<<<<< HEAD

concurrency:
  group: !{{ build_environment }}-${{ github.event.pull_request.number || github.sha }}
  cancel-in-progress: true

jobs:
{%- if ciflow_config.enabled %}
  !{{ ciflow_config.root_job_name }}:
    runs-on: ubuntu-18.04
    if: ${{ !{{ ciflow_config.root_job_condition }} }}
    steps:
      - name: noop
        run: echo running !{{ ciflow_config.root_job_name }}
{%- endif %}
=======
  PR_LABELS: ${{ toJson(github.event.pull_request.labels.*.name) }}
  GITHUB_TOKEN: ${{ secrets.GITHUB_TOKEN }}
  AWS_DEFAULT_REGION: us-east-1
  CIRCLE_PR_NUMBER: ${{ github.event.pull_request.number }}
  CIRCLE_SHA1: ${{ github.event.pull_request.head.sha || github.sha }}
!{{ common.concurrency(build_environment) }}

jobs:
!{{ common.ciflow_should_run_job(ciflow_config) }}
>>>>>>> e155e752
  calculate-docker-image:
    runs-on: linux.2xlarge
    {%- if ciflow_config.enabled %}
    needs: [!{{ ciflow_config.root_job_name }}]
    {%- endif %}
    env:
      DOCKER_BUILDKIT: 1
    timeout-minutes: 90
    outputs:
      docker_image: ${{ steps.calculate-tag.outputs.docker_image }}
    steps:
      !{{ common.setup_ec2_linux() }}
      !{{ common.checkout_pytorch("false") }}
      - name: Calculate docker image tag
        id: calculate-tag
        run: |
          DOCKER_TAG=$(git rev-parse HEAD:.circleci/docker)
          echo "::set-output name=docker_tag::${DOCKER_TAG}"
          echo "::set-output name=docker_image::${DOCKER_IMAGE_BASE}:${DOCKER_TAG}"
      - name: Check if image should be built
        id: check
        env:
          DOCKER_TAG: ${{ steps.calculate-tag.outputs.docker_tag }}
          BASE_REVISION: ${{ github.event.pull_request.base.sha || github.sha }}
        run: |
          set -x
          # Check if image already exists, if it does then skip building it
          if docker manifest inspect "${DOCKER_IMAGE_BASE}:${DOCKER_TAG}"; then
            exit 0
          fi
          if [[ "$BASE_REVISION" = "$(git rev-parse HEAD)" ]]; then
            # if we're on the base branch then use the parent commit
            MERGE_BASE=$(git rev-parse HEAD~)
          else
            # otherwise we're on a PR, so use the most recent base commit
            MERGE_BASE=$(git merge-base HEAD "$BASE_REVISION")
          fi
          # Covers the case where a previous tag doesn't exist for the tree
          # this is only really applicable on trees that don't have `.circleci/docker` at its merge base, i.e. nightly
          if ! git rev-parse "$MERGE_BASE:.circleci/docker"; then
            echo "Directory '.circleci/docker' not found in commit $MERGE_BASE, you should probably rebase onto a more recent commit"
            exit 1
          fi
          PREVIOUS_DOCKER_TAG=$(git rev-parse "$MERGE_BASE:.circleci/docker")
          # If no image exists but the hash is the same as the previous hash then we should error out here
          if [[ "${PREVIOUS_DOCKER_TAG}" = "${DOCKER_TAG}" ]]; then
            echo "ERROR: Something has gone wrong and the previous image isn't available for the merge-base of your branch"
            echo "       contact the PyTorch team to restore the original images"
            exit 1
          fi
          echo ::set-output name=rebuild::yes
      - name: Build and push docker image
        if: ${{ steps.check.outputs.rebuild }}
        env:
          DOCKER_TAG: ${{ steps.calculate-tag.outputs.docker_tag }}
          DOCKER_SKIP_S3_UPLOAD: 1
        run: |
          export IMAGE_NAME=${DOCKER_IMAGE_BASE#308535385114.dkr.ecr.us-east-1.amazonaws.com/pytorch/}
          cd .circleci/docker && ./build_docker.sh
{% block build +%}
  build:
    runs-on: linux.2xlarge
    needs: [calculate-docker-image, !{{ ciflow_config.root_job_name }}]
    env:
      DOCKER_IMAGE: ${{ needs.calculate-docker-image.outputs.docker_image }}
      JOB_BASE_NAME: !{{ build_environment }}-build
    steps:
      !{{ common.setup_ec2_linux() }}
      !{{ common.checkout_pytorch("recursive") }}
      - name: Pull Docker image
        run: |
          !{{ common.pull_docker("${DOCKER_IMAGE}") }}
      !{{ common.parse_ref() }}
      - name: Build
        env:
          CIRCLE_BRANCH: ${{ steps.parse-ref.outputs.branch }}
        run: |
          # detached container should get cleaned up by teardown_ec2_linux
          container_name=$(docker run \
            -e BUILD_ENVIRONMENT \
            -e JOB_BASE_NAME \
            -e MAX_JOBS="$(nproc --ignore=2)" \
            -e AWS_DEFAULT_REGION \
            -e IS_GHA \
            -e CIRCLE_PR_NUMBER \
            -e CIRCLE_SHA1 \
            -e CIRCLE_BRANCH \
            -e GITHUB_RUN_ID \
            -e SCCACHE_BUCKET \
            -e CUSTOM_TEST_ARTIFACT_BUILD_DIR \
            -e SKIP_SCCACHE_INITIALIZATION=1 \
            -e TORCH_CUDA_ARCH_LIST \
            -e http_proxy="!{{squid_proxy}}" -e https_proxy="!{{squid_proxy}}" -e no_proxy="!{{squid_no_proxy}}" \
            --env-file="/tmp/github_env_${GITHUB_RUN_ID}" \
            --security-opt seccomp=unconfined \
            --cap-add=SYS_PTRACE \
            --tty \
            --detach \
            --user jenkins \
            -v "${GITHUB_WORKSPACE}:/var/lib/jenkins/workspace" \
            -w /var/lib/jenkins/workspace \
            "${DOCKER_IMAGE}"
          )
          docker exec -t "${container_name}" sh -c 'sudo chown -R jenkins . && .jenkins/pytorch/build.sh'
      - name: Display and upload binary build size statistics (Click Me)
        # temporary hack: set CIRCLE_* vars, until we update
        # tools/stats/print_test_stats.py to natively support GitHub Actions
        env:
          SCRIBE_GRAPHQL_ACCESS_TOKEN: ${{ secrets.SCRIBE_GRAPHQL_ACCESS_TOKEN }}
          CIRCLE_BRANCH: ${{ steps.parse-ref.outputs.branch }}
          CIRCLE_TAG: ${{ steps.parse-ref.outputs.tag }}
          CIRCLE_WORKFLOW_ID: '${{ github.run_id }}_${{ github.run_number }}'
        run: |
          COMMIT_TIME=$(git log --max-count=1 --format=%ct || echo 0)
          export COMMIT_TIME
          pip3 install requests==2.26 boto3==1.16.34
          python3 -m tools.stats.upload_binary_size_to_scuba || exit 0
      - name: Chown workspace
        run: |
          # Ensure the working directory gets chowned back to the current user
          docker run --rm -v "$(pwd)":/v -w /v "${ALPINE_IMAGE}" chown -R "$(id -u):$(id -g)" .
      {%- if not is_libtorch %}
      - name: Archive artifacts into zip
        run: |
          zip -1 -r artifacts.zip dist/ build/custom_test_artifacts build/lib build/bin .pytorch-test-times.json
      - uses: seemethere/upload-artifact-s3@9d7ceb0ab39c2c88d93ef7792b27425b27d59162
        name: Store PyTorch Build Artifacts on S3
        with:
          name: ${{ env.BUILD_ENVIRONMENT }}
          retention-days: 14
          if-no-files-found: error
          path:
            artifacts.zip
      {%- endif %}
      !{{ common.teardown_ec2_linux() }}
      - name: Hold runner for 2 hours or until ssh sessions have drained
        # Always hold for active ssh sessions
        if: always()
        run: .github/scripts/wait_for_ssh_to_drain.sh
      - name: Clean up docker images
        if: always()
        run: |
          # Prune all of the docker images
          docker system prune -af
{%- endblock %}
{%- if not exclude_test %}
{% block test +%}
  generate-test-matrix:
    runs-on: ubuntu-18.04
    {%- if ciflow_config.enabled %}
    needs: [!{{ ciflow_config.root_job_name }}]
    {%- endif %}
    env:
      TEST_RUNNER_TYPE: !{{ test_runner_type }}
      ENABLE_DISTRIBUTED_TEST: !{{ enable_distributed_test }}
      ENABLE_JIT_LEGACY_TEST: !{{ enable_jit_legacy_test }}
      ENABLE_MULTIGPU_TEST: !{{ enable_multigpu_test }}
      ENABLE_NOGPU_NO_AVX_TEST: !{{ enable_nogpu_no_avx_test }}
      ENABLE_NOGPU_NO_AVX2_TEST: !{{ enable_nogpu_no_avx2_test }}
      ENABLE_SLOW_TEST: !{{ enable_slow_test }}
      ENABLE_DOCS_TEST: !{{ enable_docs_test }}
      ENABLE_BACKWARDS_COMPAT_TEST: !{{ enable_backwards_compat_test }}
      NUM_TEST_SHARDS: !{{ num_test_shards }}
      MULTIGPU_RUNNER_TYPE: linux.16xlarge.nvidia.gpu
      NOGPU_RUNNER_TYPE: linux.2xlarge
      PR_BODY: ${{ github.event.pull_request.body }}
    outputs:
      matrix: ${{ steps.set-matrix.outputs.matrix }}
      render-matrix: ${{ steps.set-matrix.outputs.render-matrix }}
      ignore-disabled-issues: ${{ steps.set-matrix.outputs.ignore-disabled-issues }}
    container:
      image: python:3.9
    steps:
      - name: Install dependencies
        run: pip install typing-extensions==3.10
      - name: Clone pytorch/pytorch
        uses: zhouzhuojie/checkout@05b13c9a0d21f08f6d5e64a1d5042246d13619d9
      - name: Generating test matrix
        id: set-matrix
        run: .github/scripts/generate_pytorch_test_matrix.py

  test:
    needs: [calculate-docker-image, build, generate-test-matrix, !{{ ciflow_config.root_job_name }}]
    strategy:
      matrix: ${{ fromJson(needs.generate-test-matrix.outputs.matrix) }}
      fail-fast: false
    runs-on: ${{ matrix.runner }}
    env:
      DOCKER_IMAGE: ${{ needs.calculate-docker-image.outputs.docker_image }}
      JOB_BASE_NAME: !{{ build_environment }}-test
      TEST_CONFIG: ${{ matrix.config }}
      SHARD_NUMBER: ${{ matrix.shard }}
      NUM_TEST_SHARDS: ${{ matrix.num_shards }}
      PYTORCH_IGNORE_DISABLED_ISSUES: ${{ needs.generate-test-matrix.outputs.ignore-disabled-issues }}
    steps:
      !{{ common.setup_ec2_linux() }}
      !{{ common.checkout_pytorch("recursive") }}
      - name: Pull Docker image
        run: |
          !{{ common.pull_docker("${DOCKER_IMAGE}") }}
      - name: Install nvidia driver, nvidia-docker runtime, set GPU_FLAG
        if: ${{ contains(env.BUILD_ENVIRONMENT, 'cuda') && !contains(matrix.config, 'nogpu') }}
        run: |
          bash .github/scripts/install_nvidia_utils_linux.sh
          echo "GPU_FLAG=--gpus all" >> "${GITHUB_ENV}"
      - name: Determine shm-size
        run: |
          shm_size="1g"
          case "${BUILD_ENVIRONMENT}" in
            *cuda*)
              shm_size="2g"
              ;;
            *rocm*)
              shm_size="8g"
              ;;
          esac
          echo "SHM_SIZE=${shm_size}" >> "${GITHUB_ENV}"
      - uses: seemethere/download-artifact-s3@0504774707cbc8603d7dca922e8026eb8bf3b47b
        name: Download PyTorch Build Artifacts
        with:
          name: ${{ env.BUILD_ENVIRONMENT }}
      - name: Unzip artifacts
        run: |
          unzip -o artifacts.zip
      - name: Output disk space left
        run: |
          sudo df -H
      !{{ common.parse_ref() }}
      - name: Test
        env:
          PR_NUMBER: ${{ github.event.pull_request.number }}
          CIRCLE_BRANCH: ${{ steps.parse-ref.outputs.branch }}
        # Time out the test phase after 3.5 hours
        timeout-minutes: 210
        run: |
          if [[ $TEST_CONFIG == 'multigpu' ]]; then
            TEST_COMMAND=.jenkins/pytorch/multigpu-test.sh
          else
            TEST_COMMAND=.jenkins/pytorch/test.sh
          fi
          # detached container should get cleaned up by teardown_ec2_linux
          # TODO: Stop building test binaries as part of the build phase
          # Used for GPU_FLAG since that doesn't play nice
          # shellcheck disable=SC2086
          container_name=$(docker run \
            ${GPU_FLAG:-} \
            -e BUILD_ENVIRONMENT \
            -e PR_NUMBER \
            -e CUSTOM_TEST_ARTIFACT_BUILD_DIR \
            -e GITHUB_ACTIONS \
            -e IN_CI \
            -e IS_GHA \
            -e CIRCLE_BRANCH \
            -e CIRCLE_SHA1 \
            -e CIRCLE_PR_NUMBER \
            -e AWS_DEFAULT_REGION \
            -e IN_WHEEL_TEST \
            -e SHARD_NUMBER \
            -e JOB_BASE_NAME \
            -e TEST_CONFIG \
            -e NUM_TEST_SHARDS \
            -e PYTORCH_IGNORE_DISABLED_ISSUES \
<<<<<<< HEAD
            -e CONTINUE_THROUGH_ERROR \
=======
            -e PR_LABELS \
>>>>>>> e155e752
            -e MAX_JOBS="$(nproc --ignore=2)" \
            -e SCCACHE_BUCKET \
            -e http_proxy="!{{squid_proxy}}" -e https_proxy="!{{squid_proxy}}" -e no_proxy="!{{squid_no_proxy}}" \
            --env-file="/tmp/github_env_${GITHUB_RUN_ID}" \
            --security-opt seccomp=unconfined \
            --cap-add=SYS_PTRACE \
            --shm-size="${SHM_SIZE}" \
            --tty \
            --detach \
            --name="${container_name}" \
            --user jenkins \
            -v "${GITHUB_WORKSPACE}:/var/lib/jenkins/workspace" \
            -w /var/lib/jenkins/workspace \
            "${DOCKER_IMAGE}"
          )
          docker exec -t "${container_name}" sh -c "sudo chown -R jenkins . && pip install dist/*.whl && ${TEST_COMMAND}"
      - name: Chown workspace
        if: always()
        run: |
          # Ensure the working directory gets chowned back to the current user
          docker run --rm -v "$(pwd)":/v -w /v "${ALPINE_IMAGE}" chown -R "$(id -u):$(id -g)" .
<<<<<<< HEAD
      {%- if is_coverage %}
      - name: Report coverage
        run: |
          python3 -mpip install codecov
          python3 -mcodecov
      {%- endif %}
      - name: Zip test reports for upload
        if: always()
        env:
          COMMIT_SHA1: ${{ github.event.pull_request.head.sha || github.sha }}
          WORKFLOW_ID: '${{ github.run_id }}_${{ github.run_number }}'
        run: |
          # Remove any previous test reports if they exist
          rm -f test-reports-*.zip
          zip -r "test-reports-${COMMIT_SHA1}-${WORKFLOW_ID}.zip" test -i '*.xml'
      - uses: actions/upload-artifact@v2
        name: Store PyTorch Test Reports
        if: always()
        with:
          name: test-reports-${{ matrix.config }}
          retention-days: 14
          if-no-files-found: error
          path:
            test-reports-*.zip
      - uses: seemethere/upload-artifact-s3@9d7ceb0ab39c2c88d93ef7792b27425b27d59162
        name: Store PyTorch Test Reports on S3
        if: always()
        with:
          name: test-reports-${{ matrix.config }}
          retention-days: 14
          if-no-files-found: error
          path:
            test-reports-*.zip
      !{{ common.parse_ref() }}
=======
      !{{ common.render_test_results() }}
      !{{ common.upload_test_reports(name='linux') }}
>>>>>>> e155e752
      !{{ common.upload_test_statistics(build_environment) }}
      !{{ common.teardown_ec2_linux() }}
{% endblock %}
{%- endif -%}
{%- if enable_doc_jobs %}
  build-docs:
    runs-on: linux.2xlarge
    strategy:
      matrix:
        docs_type: [cpp, python]
    needs: [calculate-docker-image, build, !{{ ciflow_config.root_job_name }}]
    env:
      DOCKER_IMAGE: ${{ needs.calculate-docker-image.outputs.docker_image }}
      DOCS_TYPE: ${{ matrix.docs_type }}
    steps:
      !{{ common.setup_ec2_linux() }}
      !{{ common.checkout_pytorch("recursive") }}
      - name: Pull Docker image
        run: |
          !{{ common.pull_docker("${DOCKER_IMAGE}") }}
      - uses: seemethere/download-artifact-s3@0504774707cbc8603d7dca922e8026eb8bf3b47b
        name: Download PyTorch Build Artifacts
        with:
          name: ${{ env.BUILD_ENVIRONMENT }}
      - name: Unzip artifacts
        run: |
          unzip -o artifacts.zip
      - name: Build ${{ matrix.docs_type }} docs
        run: |
          set -ex
          time docker pull "${DOCKER_IMAGE}" > /dev/null
          echo "${GITHUB_REF}"
          ref=${GITHUB_REF##*/}
          target=${ref//v}
          # detached container should get cleaned up by teardown_ec2_linux
          container_name=$(docker run \
            -e BUILD_ENVIRONMENT \
            -e CUSTOM_TEST_ARTIFACT_BUILD_DIR \
            -e IN_CI \
            -e MAX_JOBS="$(nproc --ignore=2)" \
            -e CIRCLE_SHA1="$GITHUB_SHA" \
            -e DOCS_VERSION="${target}" \
            -e DOCS_TYPE \
            --env-file="/tmp/github_env_${GITHUB_RUN_ID}" \
            --security-opt seccomp=unconfined \
            --cap-add=SYS_PTRACE \
            --tty \
            --detach \
            --user jenkins \
            -v "${GITHUB_WORKSPACE}:/var/lib/jenkins/workspace" \
            -w /var/lib/jenkins/workspace \
            "${DOCKER_IMAGE}"
          )
          docker exec -t "${container_name}" bash -c "sudo chown -R jenkins . && pip install dist/*.whl && ./.circleci/scripts/${DOCS_TYPE}_doc_push_script.sh"
      - name: Chown workspace
        run: |
          # Ensure the working directory gets chowned back to the current user
          docker run --rm -v "$(pwd)":/v -w /v "${ALPINE_IMAGE}" chown -R "$(id -u):$(id -g)" .
      - uses: seemethere/upload-artifact-s3@v3
        name: Upload Python Docs Preview
        if: ${{ github.event_name == 'pull_request' && matrix.docs_type == 'python' }}
        with:
          retention-days: 14
          s3-bucket: doc-previews
          if-no-files-found: error
          path: pytorch.github.io/docs/merge/
<<<<<<< HEAD
          s3-prefix: ${{ github.repository }}/pr-previews/pr/${{ github.event.pull_request.number }}
      - uses: seemethere/upload-artifact-s3@v3
=======
          s3-prefix: pytorch/${{ github.event.pull_request.number }}
      - uses: !{{ common.upload_artifact_s3_action }}
>>>>>>> e155e752
        name: Upload C++ Docs Preview
        if: ${{ github.event_name == 'pull_request' && matrix.docs_type == 'cpp' }}
        with:
          retention-days: 14
          if-no-files-found: error
          s3-bucket: doc-previews
          path: cppdocs/
          s3-prefix: pytorch/${{ github.event.pull_request.number }}/cppdocs
      - name: Archive artifacts into zip
        run: |
          zip -r "docs_${DOCS_TYPE}.zip" "${GITHUB_WORKSPACE}/pytorch.github.io" "${GITHUB_WORKSPACE}/cppdocs"
      - uses: actions/upload-artifact@v2
        name: Store PyTorch Build Artifacts
        with:
          name: docs_${{ matrix.docs_type }}
          path: docs_${{ matrix.docs_type }}.zip
          if-no-files-found: error
      !{{ common.teardown_ec2_linux() }}
{%- endif -%}<|MERGE_RESOLUTION|>--- conflicted
+++ resolved
@@ -1,8 +1,4 @@
 {% import 'common.yml.j2' as common %}
-{# squid_proxy is an private ELB that only available for GHA custom runners #}
-{%- set squid_proxy    = "http://internal-tf-lb-20210727220640487900000002-835786077.us-east-1.elb.amazonaws.com:3128" -%}
-{# squid_no_proxy is a list of common set of fixed domains or IPs that we don't need to proxy. See https://docs.aws.amazon.com/AmazonECS/latest/developerguide/http_proxy_config.html#windows-proxy #}
-{%- set squid_no_proxy = "localhost,127.0.0.1,amazonaws.com,s3.amazonaws.com,169.254.169.254,169.254.170.2,/var/run/docker.sock" -%}
 
 {%- block name -%}
 # Template is at:    .github/templates/linux_ci_workflow.yml.j2
@@ -39,6 +35,7 @@
   BUILD_ENVIRONMENT: !{{ build_environment }}
   DOCKER_IMAGE_BASE: !{{ docker_image_base }}
   SCCACHE_BUCKET: ossci-compiler-cache-circleci-v2
+  XLA_CLANG_CACHE_S3_BUCKET_NAME: ossci-compiler-clang-cache-circleci-xla
   TORCH_CUDA_ARCH_LIST: 5.2
   IN_CI: 1
   IS_GHA: 1
@@ -47,22 +44,6 @@
   # Used for custom_opertor, jit_hooks, custom_backend, see .jenkins/pytorch/build.sh
   CUSTOM_TEST_ARTIFACT_BUILD_DIR: build/custom_test_artifacts
   ALPINE_IMAGE: "308535385114.dkr.ecr.us-east-1.amazonaws.com/tool/alpine"
-<<<<<<< HEAD
-
-concurrency:
-  group: !{{ build_environment }}-${{ github.event.pull_request.number || github.sha }}
-  cancel-in-progress: true
-
-jobs:
-{%- if ciflow_config.enabled %}
-  !{{ ciflow_config.root_job_name }}:
-    runs-on: ubuntu-18.04
-    if: ${{ !{{ ciflow_config.root_job_condition }} }}
-    steps:
-      - name: noop
-        run: echo running !{{ ciflow_config.root_job_name }}
-{%- endif %}
-=======
   PR_LABELS: ${{ toJson(github.event.pull_request.labels.*.name) }}
   GITHUB_TOKEN: ${{ secrets.GITHUB_TOKEN }}
   AWS_DEFAULT_REGION: us-east-1
@@ -72,7 +53,6 @@
 
 jobs:
 !{{ common.ciflow_should_run_job(ciflow_config) }}
->>>>>>> e155e752
   calculate-docker-image:
     runs-on: linux.2xlarge
     {%- if ciflow_config.enabled %}
@@ -162,10 +142,12 @@
             -e CIRCLE_BRANCH \
             -e GITHUB_RUN_ID \
             -e SCCACHE_BUCKET \
+            -e XLA_CLANG_CACHE_S3_BUCKET_NAME \
             -e CUSTOM_TEST_ARTIFACT_BUILD_DIR \
             -e SKIP_SCCACHE_INITIALIZATION=1 \
             -e TORCH_CUDA_ARCH_LIST \
-            -e http_proxy="!{{squid_proxy}}" -e https_proxy="!{{squid_proxy}}" -e no_proxy="!{{squid_no_proxy}}" \
+            -e PR_LABELS \
+            -e http_proxy="!{{ common.squid_proxy }}" -e https_proxy="!{{ common.squid_proxy }}" -e no_proxy="!{{ common.squid_no_proxy }}" \
             --env-file="/tmp/github_env_${GITHUB_RUN_ID}" \
             --security-opt seccomp=unconfined \
             --cap-add=SYS_PTRACE \
@@ -198,7 +180,7 @@
       - name: Archive artifacts into zip
         run: |
           zip -1 -r artifacts.zip dist/ build/custom_test_artifacts build/lib build/bin .pytorch-test-times.json
-      - uses: seemethere/upload-artifact-s3@9d7ceb0ab39c2c88d93ef7792b27425b27d59162
+      - uses: !{{ common.upload_artifact_s3_action }}
         name: Store PyTorch Build Artifacts on S3
         with:
           name: ${{ env.BUILD_ENVIRONMENT }}
@@ -235,6 +217,8 @@
       ENABLE_SLOW_TEST: !{{ enable_slow_test }}
       ENABLE_DOCS_TEST: !{{ enable_docs_test }}
       ENABLE_BACKWARDS_COMPAT_TEST: !{{ enable_backwards_compat_test }}
+      ENABLE_XLA_TEST: !{{ enable_xla_test }}
+      ENABLE_NOARCH_TEST: !{{ enable_noarch_test }}
       NUM_TEST_SHARDS: !{{ num_test_shards }}
       MULTIGPU_RUNNER_TYPE: linux.16xlarge.nvidia.gpu
       NOGPU_RUNNER_TYPE: linux.2xlarge
@@ -335,14 +319,11 @@
             -e TEST_CONFIG \
             -e NUM_TEST_SHARDS \
             -e PYTORCH_IGNORE_DISABLED_ISSUES \
-<<<<<<< HEAD
-            -e CONTINUE_THROUGH_ERROR \
-=======
             -e PR_LABELS \
->>>>>>> e155e752
             -e MAX_JOBS="$(nproc --ignore=2)" \
             -e SCCACHE_BUCKET \
-            -e http_proxy="!{{squid_proxy}}" -e https_proxy="!{{squid_proxy}}" -e no_proxy="!{{squid_no_proxy}}" \
+            -e http_proxy="!{{ common.squid_proxy }}" -e https_proxy="!{{ common.squid_proxy }}" -e no_proxy="!{{ common.squid_no_proxy }}" \
+            -e XLA_CLANG_CACHE_S3_BUCKET_NAME \
             --env-file="/tmp/github_env_${GITHUB_RUN_ID}" \
             --security-opt seccomp=unconfined \
             --cap-add=SYS_PTRACE \
@@ -361,45 +342,8 @@
         run: |
           # Ensure the working directory gets chowned back to the current user
           docker run --rm -v "$(pwd)":/v -w /v "${ALPINE_IMAGE}" chown -R "$(id -u):$(id -g)" .
-<<<<<<< HEAD
-      {%- if is_coverage %}
-      - name: Report coverage
-        run: |
-          python3 -mpip install codecov
-          python3 -mcodecov
-      {%- endif %}
-      - name: Zip test reports for upload
-        if: always()
-        env:
-          COMMIT_SHA1: ${{ github.event.pull_request.head.sha || github.sha }}
-          WORKFLOW_ID: '${{ github.run_id }}_${{ github.run_number }}'
-        run: |
-          # Remove any previous test reports if they exist
-          rm -f test-reports-*.zip
-          zip -r "test-reports-${COMMIT_SHA1}-${WORKFLOW_ID}.zip" test -i '*.xml'
-      - uses: actions/upload-artifact@v2
-        name: Store PyTorch Test Reports
-        if: always()
-        with:
-          name: test-reports-${{ matrix.config }}
-          retention-days: 14
-          if-no-files-found: error
-          path:
-            test-reports-*.zip
-      - uses: seemethere/upload-artifact-s3@9d7ceb0ab39c2c88d93ef7792b27425b27d59162
-        name: Store PyTorch Test Reports on S3
-        if: always()
-        with:
-          name: test-reports-${{ matrix.config }}
-          retention-days: 14
-          if-no-files-found: error
-          path:
-            test-reports-*.zip
-      !{{ common.parse_ref() }}
-=======
       !{{ common.render_test_results() }}
       !{{ common.upload_test_reports(name='linux') }}
->>>>>>> e155e752
       !{{ common.upload_test_statistics(build_environment) }}
       !{{ common.teardown_ec2_linux() }}
 {% endblock %}
@@ -443,6 +387,7 @@
             -e CIRCLE_SHA1="$GITHUB_SHA" \
             -e DOCS_VERSION="${target}" \
             -e DOCS_TYPE \
+            -e PR_LABELS \
             --env-file="/tmp/github_env_${GITHUB_RUN_ID}" \
             --security-opt seccomp=unconfined \
             --cap-add=SYS_PTRACE \
@@ -458,7 +403,7 @@
         run: |
           # Ensure the working directory gets chowned back to the current user
           docker run --rm -v "$(pwd)":/v -w /v "${ALPINE_IMAGE}" chown -R "$(id -u):$(id -g)" .
-      - uses: seemethere/upload-artifact-s3@v3
+      - uses: !{{ common.upload_artifact_s3_action }}
         name: Upload Python Docs Preview
         if: ${{ github.event_name == 'pull_request' && matrix.docs_type == 'python' }}
         with:
@@ -466,13 +411,8 @@
           s3-bucket: doc-previews
           if-no-files-found: error
           path: pytorch.github.io/docs/merge/
-<<<<<<< HEAD
-          s3-prefix: ${{ github.repository }}/pr-previews/pr/${{ github.event.pull_request.number }}
-      - uses: seemethere/upload-artifact-s3@v3
-=======
           s3-prefix: pytorch/${{ github.event.pull_request.number }}
       - uses: !{{ common.upload_artifact_s3_action }}
->>>>>>> e155e752
         name: Upload C++ Docs Preview
         if: ${{ github.event_name == 'pull_request' && matrix.docs_type == 'cpp' }}
         with:
